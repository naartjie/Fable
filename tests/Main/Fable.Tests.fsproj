--- conflicted
+++ resolved
@@ -72,7 +72,6 @@
 
   <Target Name="Collect_Coverage" DependsOnTargets="Restore;BuildProject">
       <!-- Altcover fails if _Reports folder doesn't exist -->
-<<<<<<< HEAD
     <MakeDir
            Directories="$(OutputPath)/_Reports"/>
     <AltCover.Prepare
@@ -87,21 +86,5 @@
       RecorderDirectory="$(OutputPath)"
       LcovReport="../../build/coverage/$(TargetFramework)/lcov.info"
         />
-=======
-     <MakeDir
-            Directories="$(OutputPath)/_Reports"/>
-      <AltCover.Prepare
-        InputDirectory="$(OutputPath)"
-        SymbolDirectories="$(OutputPath)"
-        OutputDirectory="$(OutputPath)/__Saved$([System.DateTime]::UtcNow.ToString().Replace(':','-').Replace('/','-').Replace(' ','+'))"
-        XmlReport="../../build/coverage/$(TargetFramework)/coverage.xml"
-        OpenCover="true"
-        />
-      <Exec Command="dotnet run -f $(TargetFramework) --no-build" ContinueOnError="WarnAndContinue"/>
-      <AltCover.Collect
-        RecorderDirectory="$(OutputPath)"
-        LcovReport="../../build/coverage/$(TargetFramework)/lcov.info"
-        />
->>>>>>> cd491429
   </Target>
 </Project>