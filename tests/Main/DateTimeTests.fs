module Fable.Tests.DateTime

open System
open Util.Testing
open Fable.Tests

let toSigFigs nSigFigs x =
    let absX = abs x
    let digitsToStartOfNumber = floor(log10 absX) + 1. // x > 0 => +ve | x < 0 => -ve
    let digitsToAdjustNumberBy = int digitsToStartOfNumber - nSigFigs
    let scale = pown 10. digitsToAdjustNumberBy
    round(x / scale) * scale

let thatYearSeconds (dt: DateTime) =
    (dt - DateTime(dt.Year, 1, 1, 0, 0, 0, DateTimeKind.Utc)).TotalSeconds

let thatYearMilliseconds (dt: DateTime) =
    (dt - DateTime(dt.Year, 1, 1, 0, 0, 0, DateTimeKind.Utc)).TotalMilliseconds

let tests =
  testList "DateTime" [
    testCase "DateTime.ToString with format works" <| fun () ->
        DateTime(2014, 9, 11, 16, 37, 0).ToString("HH:mm", System.Globalization.CultureInfo.InvariantCulture)
        |> equal "16:37"

    testCase "DateTime.ToString without separator works" <| fun () -> // See #1131
        DateTime(2017, 9, 5).ToString("yyyyMM")
        |> equal "201709"

    testCase "DateTime.ToString with milliseconds" <| fun () -> // See #1726
        DateTime(2014, 9, 11, 16, 37, 11, 345).ToString("ss.fff")
        |> equal "11.345"

    testCase "DateTime.ToString with Round-trip format works for Utc" <| fun () ->
        let str = DateTime(2014, 9, 11, 16, 37, 2, DateTimeKind.Utc).ToString("O")
        System.Text.RegularExpressions.Regex.Replace(str, "0{3,}", "000")
        |> equal "2014-09-11T16:37:02.000Z"

    // TODO
    // Next test is disabled because it's depends on the time zone of the machine
    //A fix could be to use a regex or detect the time zone
    //
    // testCase "DateTime.ToString with Round-trip format works for local" <| fun () ->
    //     DateTime(2014, 9, 11, 16, 37, 2, DateTimeKind.Local).ToString("O")
    //     |> equal "2014-09-11T16:37:02.000+02:00" // Here the time zone is Europte/Paris (GMT+2)

    testCase "DateTime from Year 1 to 99 works" <| fun () ->
        let date = DateTime(1, 1, 2)
        date.Year |> equal 1
        let date = DateTime(99, 1, 2)
        date.Year |> equal 99

<<<<<<< HEAD
    // testCase "DateTime UTC from Year 1 to 99 works" <| fun () ->
    //     let date = DateTime(1, 1, 1, 0, 0, 0, DateTimeKind.Utc)
    //     date.Year |> equal 1
    //     let date = DateTime(99, 1, 1, 0, 0, 0, DateTimeKind.Utc)
    //     date.Year |> equal 99
=======
    testCase "DateTime UTC from Year 1 to 99 works" <| fun () ->
        let date = DateTime(1, 1, 2, 0, 0, 0, DateTimeKind.Utc)
        date.Year |> equal 1
        let date = DateTime(99, 1, 2, 0, 0, 0, DateTimeKind.Utc)
        date.Year |> equal 99
>>>>>>> 5fd5c474

    // TODO: These two tests give different values for .NET and JS because DateTime
    // becomes as a plain JS Date object, so I'm just checking the fields get translated
    testCase "DateTime.MaxValue works" <| fun () ->
        let d1 = DateTime.Now
        let d2 = DateTime.MaxValue
        d1 < d2 |> equal true

    testCase "DateTime.MinValue works" <| fun () ->
        let d1 = DateTime.Now
        let d2 = DateTime.MinValue
        d1 < d2 |> equal false

    testCase "DateTime.MinValue works in pattern match" <| fun () ->
        let d1 = Some DateTime.Now
        match d1 with
        | Some date when date <> DateTime.MinValue -> ()
        | _ -> failwith "expected pattern match above"

    testCase "DateTime.ToLocalTime works" <| fun () ->
        let d = DateTime(2014, 10, 9, 13, 23, 30, DateTimeKind.Utc)
        let d' = d.ToLocalTime()
        d.Kind <> d'.Kind
        |> equal true

    testCase "Creating DateTimeOffset from DateTime and back works" <| fun () ->
        let d = DateTime(2014, 10, 9, 13, 23, 30, DateTimeKind.Utc)
        let dto = DateTimeOffset(d)
        let d' = dto.DateTime

        d' |> equal d

    testCase "Formatting DateTimeOffset works" <| fun () ->
        let d = DateTime(2014, 10, 9, 13, 23, 30, DateTimeKind.Utc)
        let dto = DateTimeOffset(d)

        // dto.ToString() |> equal "2014-10-09 13:23:30 +00:00"
        dto.ToString("HH:mm:ss", System.Globalization.CultureInfo.InvariantCulture) |> equal "13:23:30"

    testCase "DateTime.Hour works" <| fun () ->
        let d = DateTime(2014, 10, 9, 13, 23, 30, DateTimeKind.Local)
        d.Hour |> equal 13

    // TODO: These four tests don't match exactly between .NET and JS
    // Think of a way to compare the results approximately
    testCase "DateTime.ToLongDateString works" <| fun () ->
        let dt = DateTime(2014, 9, 11, 16, 37, 0)
        let s = dt.ToLongDateString()
        s.Length > 0
        |> equal true

    testCase "DateTime.ToShortDateString works" <| fun () ->
        let dt = DateTime(2014, 9, 11, 16, 37, 0)
        let s = dt.ToShortDateString()
        s.Length > 0
        |> equal true

    testCase "DateTime.ToLongTimeString works" <| fun () ->
        let dt = DateTime(2014, 9, 11, 16, 37, 0)
        let s = dt.ToLongTimeString()
        s.Length > 0
        |> equal true

    testCase "DateTime.ToShortTimeString works" <| fun () ->
        let dt = DateTime(2014, 9, 11, 16, 37, 0)
        let s = dt.ToShortTimeString()
        s.Length > 0
        |> equal true

    // TODO: Unfortunately, JS will happily create invalid dates like DateTime(2014,2,29)
    //       But this problem also happens when parsing, so I haven't tried to fix it
    testCase "DateTime constructors work" <| fun () ->
        let d1 = DateTime(2014, 10, 9)
        let d2 = DateTime(2014, 10, 9, 13, 23, 30)
        let d3 = DateTime(2014, 10, 9, 13, 23, 30, DateTimeKind.Utc)
        let d4 = DateTime(2014, 10, 9, 13, 23, 30, 500)
        let d5 = DateTime(2014, 10, 9, 13, 23, 30, 500, DateTimeKind.Utc)
        d1.Day + d2.Second + d3.Second + d4.Millisecond + d5.Millisecond
        |> equal 1069

    testCase "DateTime constructor from Ticks works" <| fun () ->
        let d = DateTime(624059424000000000L, DateTimeKind.Utc)
        equal 1978 d.Year
        equal 7 d.Month
        equal 27 d.Day
        equal 0 d.Hour
        equal 0 d.Minute

        let d = DateTime(624059424000000000L, DateTimeKind.Local)
        equal 1978 d.Year
        equal 7 d.Month
        equal 27 d.Day
        equal 0 d.Hour
        equal 0 d.Minute

        let d = DateTime(624059424000000000L)
        equal 1978 d.Year
        equal 7 d.Month
        equal 27 d.Day
        equal 0 d.Hour
        equal 0 d.Minute

    testCase "DateTime.Ticks does not care about kind" <| fun () ->
        let d1 = DateTime(2014, 10, 9, 13, 23, 30, 500, DateTimeKind.Local)
        let d2 = DateTime(2014, 10, 9, 13, 23, 30, 500, DateTimeKind.Utc)
        let d3 = DateTime(2014, 10, 9, 13, 23, 30, 500, DateTimeKind.Unspecified)
        equal d1.Ticks d2.Ticks
        equal d1.Ticks d3.Ticks
        equal d2.Ticks d3.Ticks

        let t = DateTime.UtcNow.Ticks
        let d1 = DateTime(t, DateTimeKind.Local)
        let d2 = DateTime(t, DateTimeKind.Utc)
        let d3 = DateTime(t, DateTimeKind.Unspecified)
        equal d1.Ticks d2.Ticks
        equal d1.Ticks d3.Ticks
        equal d2.Ticks d3.Ticks

    testCase "DateTime <-> Ticks isomorphism" <| fun () ->
        let checkIsomorphism (d: DateTime) =
            try
                let ticks = d.Ticks
                let kind = d.Kind
                let fromTicks = DateTime ticks
                let fromTicksWithKind = DateTime (ticks, kind)

                equal d fromTicks
                equal ticks fromTicks.Ticks
                equal d fromTicksWithKind
                equal ticks fromTicksWithKind.Ticks
                equal kind fromTicksWithKind.Kind
            with e ->
                failwithf "%A: %O" d e

            try
                equal d.Ticks (DateTime d.Ticks).Ticks
            with e ->
                failwithf "%s%O" "replacement bug. " e

        checkIsomorphism DateTime.MinValue
        checkIsomorphism DateTime.MaxValue
        checkIsomorphism DateTime.Now
        checkIsomorphism DateTime.UtcNow
        checkIsomorphism <| DateTime(2014, 10, 9)
        checkIsomorphism <| DateTime(2014, 10, 9, 13, 23, 30)
        checkIsomorphism <| DateTime(2014, 10, 9, 13, 23, 30, DateTimeKind.Utc)
        checkIsomorphism <| DateTime(2014, 10, 9, 13, 23, 30, 500)
        checkIsomorphism <| DateTime(2014, 10, 9, 13, 23, 30, 500, DateTimeKind.Utc)

    testCase "DateTime.IsLeapYear works" <| fun () ->
        DateTime.IsLeapYear(2014) |> equal false
        DateTime.IsLeapYear(2016) |> equal true

    // TODO: Re-enable this test when we can fix it in the CI servers
    // testCase "DateTime.IsDaylightSavingTime works" <| fun () ->
    //     let d1 = DateTime(2017, 7, 18, 2, 0, 0)
    //     let d2 = DateTime(2017, 12, 18, 2, 0, 0)
    //     d1.IsDaylightSavingTime() |> equal true
    //     d2.IsDaylightSavingTime() |> equal false

    testCase "DateTime.DaysInMonth works" <| fun () ->
        DateTime.DaysInMonth(2014, 1) |> equal 31
        DateTime.DaysInMonth(2014, 2) |> equal 28
        DateTime.DaysInMonth(2014, 4) |> equal 30
        DateTime.DaysInMonth(2016, 2) |> equal 29

    testCase "DateTime.Now works" <| fun () ->
        let d = DateTime.Now
        d > DateTime.MinValue |> equal true

    testCase "DateTime.UtcNow works" <| fun () ->
        let d = DateTime.UtcNow
        d > DateTime.MinValue |> equal true

    testCase "DateTime.Parse works" <| fun () ->
        let d = DateTime.Parse("9/10/2014 1:50:34 PM")
        d.Year + d.Month + d.Day + d.Hour + d.Minute
        |> equal 2096

    testCase "DateTime.Parse with time-only string works" <| fun () -> // See #1045
        let d = DateTime.Parse("13:50:34")
        d.Hour + d.Minute + d.Second |> equal 97
        let d = DateTime.Parse("1:5:34 AM")
        d.Hour + d.Minute + d.Second |> equal 40
        let d = DateTime.Parse("1:5:34 PM")
        d.Hour + d.Minute + d.Second |> equal 52

    testCase "DateTime.TryParse works" <| fun () ->
        let f (d: string) =
            match DateTime.TryParse(d) with
            | true, _ -> true
            | false, _ -> false
        f "foo" |> equal false
        f "9/10/2014 1:50:34 PM" |> equal true
        f "1:50:34" |> equal true

    testCase "DateTime.Today works" <| fun () ->
        let d = DateTime.Today
        equal 0 d.Hour

    testCase "DateTime.ToUniversalTime works" <| fun () ->
        let d = DateTime(2014, 10, 9, 13, 23, 30, DateTimeKind.Local)
        d.ToUniversalTime().Kind <> d.Kind
        |> equal true

    testCase "DateTime.SpecifyKind works" <| fun () -> // See #1844
        let d = DateTime(2014, 10, 9, 13, 23, 30, DateTimeKind.Local)
        let d2 = DateTime.SpecifyKind(d, DateTimeKind.Utc)
        d2.Kind |> equal DateTimeKind.Utc
        d.Ticks = d2.Ticks |> equal true
        // let d3 = d.ToUniversalTime()
        // d.Ticks = d3.Ticks |> equal false

    testCase "DateTime.Date works" <| fun () ->
        let d = DateTime(2014, 10, 9, 13, 23, 30)
        d.Date.Hour |> equal 0
        d.Date.Day |> equal 9

    testCase "DateTime.Day works" <| fun () ->
        let d = DateTime(2014, 10, 9, 13, 23, 30, DateTimeKind.Local)
        let d' = DateTime(2014, 10, 9, 13, 23, 30, DateTimeKind.Utc)
        d.Day + d'.Day |> equal 18

    testCase "DateTime.DayOfWeek works" <| fun () ->
        let d = DateTime(2014, 10, 9)
        d.DayOfWeek |> equal DayOfWeek.Thursday

    testCase "DateTime.DayOfYear works" <| fun () ->
        let d = DateTime(2014, 10, 9)
        d.DayOfYear |> equal 282

    testCase "DateTime.Millisecond works" <| fun () ->
        let d = DateTime(2014, 10, 9, 13, 23, 30, 999)
        d.Millisecond |> equal 999

    testCase "DateTime.Ticks works" <| fun () ->
        let d = DateTime(2014, 10, 9, 13, 23, 30, 999, DateTimeKind.Utc)
        d.Ticks |> equal 635484578109990000L
        let d = DateTime(2014, 10, 9, 13, 23, 30, 999, DateTimeKind.Local)
        d.Ticks |> equal 635484578109990000L
        let d = DateTime(2014, 10, 9, 13, 23, 30, 999)
        d.Ticks |> equal 635484578109990000L

    testCase "DateTime.Minute works" <| fun () ->
        let d = DateTime(2014, 10, 9, 13, 23, 30, DateTimeKind.Local)
        let d' = DateTime(2014, 10, 9, 13, 23, 30, DateTimeKind.Utc)
        d.Minute + d'.Minute
        |> equal 46

    testCase "DateTime.Month works" <| fun () ->
        let d = DateTime(2014, 10, 9, 13, 23, 30, DateTimeKind.Local)
        let d' = DateTime(2014, 10, 9, 13, 23, 30, DateTimeKind.Utc)
        d.Month + d'.Month
        |> equal 20

    testCase "DateTime.Second works" <| fun () ->
        let d = DateTime(2014,9,12,0,0,30)
        let d' = DateTime(2014,9,12,0,0,59)
        d.Second + d'.Second
        |> equal 89

    testCase "DateTime.Year works" <| fun () ->
        let d = DateTime(2014, 10, 9, 13, 23, 30, DateTimeKind.Local)
        let d' = DateTime(2014, 10, 9, 13, 23, 30, DateTimeKind.Utc)
        d.Year + d'.Year
        |> equal 4028

    testCase "DateTime.AddYears works" <| fun () ->
        let test v expected =
            let dt = DateTime(2016,2,29,0,0,0,DateTimeKind.Utc).AddYears(v)
            equal expected (dt.Month + dt.Day)
        test 100 31
        test 1 30
        test -1 30
        test -100 31
        test 0 31

    testCase "DateTime.AddMonths works" <| fun () ->
        let test v expected =
            let dt = DateTime(2016,1,31,0,0,0,DateTimeKind.Utc).AddMonths(v)
            dt.Year + dt.Month + dt.Day
            |> equal expected
        test 100 2060
        test 20 2056
        test 6 2054
        test 5 2052
        test 1 2047
        test 0 2048
        test -1 2058
        test -5 2054
        test -20 2050
        test -100 2046

    testCase "DateTime.AddDays works" <| fun () ->
        let test v expected =
            let dt = DateTime(2014,9,12,0,0,0,DateTimeKind.Utc).AddDays(v)
            thatYearSeconds dt
            |> equal expected
        test 100. 30585600.0
        test -100. 13305600.0
        test 0. 21945600.0

    testCase "DateTime.AddHours works" <| fun () ->
        let test v expected =
            let dt = DateTime(2014,9,12,0,0,0,DateTimeKind.Utc).AddHours(v)
            thatYearSeconds dt
            |> equal expected
        test 100. 22305600.0
        test -100. 21585600.0
        test 0. 21945600.0

    testCase "DateTime.AddMinutes works" <| fun () ->
        let test v expected =
            let dt = DateTime(2014,9,12,0,0,0,DateTimeKind.Utc).AddMinutes(v)
            thatYearSeconds dt
            |> equal expected
        test 100. 21951600.0
        test -100. 21939600.0
        test 0. 21945600.0

    testCase "DateTime.AddSeconds works" <| fun () ->
        let test v expected =
            let dt = DateTime(2014,9,12,0,0,0,DateTimeKind.Utc).AddSeconds(v)
            thatYearSeconds dt
            |> equal expected
        test 100. 21945700.0
        test -100. 21945500.0
        test 0. 21945600.0

    testCase "DateTime.AddMilliseconds works" <| fun () ->
        let test v expected =
            let dt = DateTime(2014,9,12,0,0,0,DateTimeKind.Utc).AddMilliseconds(v)
            thatYearMilliseconds dt
            |> equal expected
        test 100. 2.19456001e+10
        test -100. 2.19455999e+10
        test 0. 2.19456e+10

    // NOTE: Doesn't work for values between 10000L (TimeSpan.TicksPerMillisecond) and -10000L, except 0L
    testCase "DateTime.AddTicks works" <| fun () ->
        let test v expected =
            let dt = DateTime(2014,9,12,0,0,0,DateTimeKind.Utc).AddTicks(v)
            dt.Ticks
            |> equal expected
        let ticks = 635460768000000000L
        test 100000L (ticks + 100000L)
        test -100000L (ticks - 100000L)
        test 0L ticks

    testCase "DateTime Addition works" <| fun () ->
        let test ms expected =
            let dt = DateTime(2014,9,12,0,0,0,DateTimeKind.Utc)
            let ts = TimeSpan.FromMilliseconds(ms)
            let res1 = dt.Add(ts) |> thatYearSeconds
            let res2 = (dt + ts) |> thatYearSeconds
            equal true (res1 = res2)
            equal expected res1
        test 1000. 21945601.0
        test -1000. 21945599.0
        test 0. 21945600.0

    testCase "DateTime Subtraction with TimeSpan works" <| fun () ->
        let test ms expected =
            let dt = DateTime(2014,9,12,0,0,0,DateTimeKind.Utc)
            let ts = TimeSpan.FromMilliseconds(ms)
            let res1 = dt.Subtract(ts) |> thatYearSeconds
            let res2 = (dt - ts) |> thatYearSeconds
            equal true (res1 = res2)
            equal expected res1
        test 1000. 21945599.0
        test -1000. 21945601.0
        test 0. 21945600.0

    testCase "DateTime Subtraction with DateTime works" <| fun () ->
        let test ms expected =
            let dt1 = DateTime(2014, 10, 9, 13, 23, 30, 234, DateTimeKind.Utc)
            let dt2 = dt1.AddMilliseconds(ms)
            let res1 = dt1.Subtract(dt2).TotalSeconds
            let res2 = (dt1 - dt2).TotalSeconds
            equal true (res1 = res2)
            equal expected res1
        test 1000. -1.0
        test -1000. 1.0
        test 0. 0.0

    testCase "DateTime Comparison works" <| fun () ->
        let test ms expected =
            let dt1 = DateTime(2014, 10, 9, 13, 23, 30, 234, DateTimeKind.Utc)
            let dt2 = dt1.AddMilliseconds(ms)
            let res1 = compare dt1 dt2
            let res2 = dt1.CompareTo(dt2)
            let res3 = DateTime.Compare(dt1, dt2)
            equal true (res1 = res2 && res2 = res3)
            equal expected res1
        test 1000. -1
        test -1000. 1
        test 0. 0

    testCase "DateTime GreaterThan works" <| fun () ->
        let test ms expected =
            let dt1 = DateTime(2014, 10, 9, 13, 23, 30, 234, DateTimeKind.Utc)
            let dt2 = dt1.AddMilliseconds(ms)
            dt1 > dt2 |> equal expected
        test 1000. false
        test -1000. true
        test 0. false

    testCase "DateTime LessThan works" <| fun () ->
        let test ms expected =
            let dt1 = DateTime(2014, 10, 9, 13, 23, 30, 234, DateTimeKind.Utc)
            let dt2 = dt1.AddMilliseconds(ms)
            dt1 < dt2 |> equal expected
        test 1000. true
        test -1000. false
        test 0. false

    testCase "DateTime Equality works" <| fun () ->
        let test ms expected =
            let dt1 = DateTime(2014, 10, 9, 13, 23, 30, 234, DateTimeKind.Utc)
            let dt2 = dt1.AddMilliseconds(ms)
            dt1 = dt2 |> equal expected
        test 1000. false
        test -1000. false
        test 0. true

    testCase "DateTime Inequality works" <| fun () ->
        let test ms expected =
            let dt1 = DateTime(2014, 10, 9, 13, 23, 30, 234, DateTimeKind.Utc)
            let dt2 = dt1.AddMilliseconds(ms)
            dt1 <> dt2 |> equal expected
        test 1000. true
        test -1000. true
        test 0. false

    testCase "DateTime TimeOfDay works" <| fun () ->
        let d = System.DateTime(2014, 10, 9, 13, 23, 30, 1, System.DateTimeKind.Utc)
        let t = d.TimeOfDay

        t |> equal (TimeSpan(0, 13, 23, 30, 1))

    testCaseAsync "Timer with AutoReset = true works" <| fun () ->
        async {
            let res = ref 0
            let t = new Timers.Timer(50.)
            t.Elapsed.Add(fun ev -> res := !res + 5)
            t.Start()
            do! Async.Sleep 125
            t.Stop()
            do! Async.Sleep 50
            equal 10 !res
        }

    testCaseAsync "Timer with AutoReset = false works" <| fun () ->
        async {
            let res = ref 0
            let t = new Timers.Timer()
            t.Elapsed.Add(fun ev -> res := !res + 5)
            t.AutoReset <- false
            t.Interval <- 25.
            t.Enabled <- true
            do! Async.Sleep 100
            equal 5 !res
        }

    testCaseAsync "Timer.Elapsed.Subscribe works" <| fun () ->
        async {
            let res = ref 0
            let t = new Timers.Timer(50.)
            let disp = t.Elapsed.Subscribe(fun ev -> res := !res + 5)
            t.Start()
            do! Async.Sleep 125
            disp.Dispose()
            do! Async.Sleep 50
            equal 10 !res
            t.Stop()
        }

    testCaseAsync "Assigning an event to a variable works" <| fun () -> // See #1863
        let createTimerAndObservable timerInterval =
            // setup a timer
            let timer = new System.Timers.Timer(float timerInterval)
            timer.AutoReset <- true
            // events are automatically IObservable
            let observable = timer.Elapsed
            // return an async task
            let task = async {
                timer.Start()
                do! Async.Sleep 200
                timer.Stop()
            }
            // return a async task and the observable
            (task,observable)
        // create the timer and the corresponding observable
        let basicTimer2 , timerEventStream = createTimerAndObservable 50

        let mutable acc = 1
        // register that everytime something happens on the
        // event stream, print the time.
        timerEventStream |> Observable.subscribe (fun _ ->
            acc <- acc + 1) |>ignore

        async {
            do! basicTimer2
            // printfn "%i" acc
            acc > 2 |> equal true
        }

    // In regions with daylight saving time, 20/10/2019 will have different timezone
    // offset than 29/10/2019
    testCase "Adding days to a local date works even if daylight saving time changes" <| fun () ->
        let dt = DateTime(2019, 10, 20, 0, 0, 0, DateTimeKind.Local)
        dt.AddDays(9.).Day |> equal 29
  ]<|MERGE_RESOLUTION|>--- conflicted
+++ resolved
@@ -50,19 +50,11 @@
         let date = DateTime(99, 1, 2)
         date.Year |> equal 99
 
-<<<<<<< HEAD
-    // testCase "DateTime UTC from Year 1 to 99 works" <| fun () ->
-    //     let date = DateTime(1, 1, 1, 0, 0, 0, DateTimeKind.Utc)
-    //     date.Year |> equal 1
-    //     let date = DateTime(99, 1, 1, 0, 0, 0, DateTimeKind.Utc)
-    //     date.Year |> equal 99
-=======
     testCase "DateTime UTC from Year 1 to 99 works" <| fun () ->
         let date = DateTime(1, 1, 2, 0, 0, 0, DateTimeKind.Utc)
         date.Year |> equal 1
         let date = DateTime(99, 1, 2, 0, 0, 0, DateTimeKind.Utc)
         date.Year |> equal 99
->>>>>>> 5fd5c474
 
     // TODO: These two tests give different values for .NET and JS because DateTime
     // becomes as a plain JS Date object, so I'm just checking the fields get translated
