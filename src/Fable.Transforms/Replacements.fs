[<RequireQualifiedAccess>]
module Fable.Transforms.Replacements

#nowarn "1182"

open FSharp.Compiler.SourceCodeServices
open Fable
open Fable.AST
open Fable.AST.Fable
open Fable.Core

type Context = FSharp2Fable.Context
type ICompiler = FSharp2Fable.IFableCompiler
type CallInfo = Fable.ReplaceCallInfo

type Helper =
    static member ConstructorCall(consExpr: Expr, returnType: Type, args: Expr list,
                                  ?argTypes: Type list, ?loc: SourceLocation) =
        let argTypes = match argTypes with Some xs -> Typed xs | None -> NoUncurrying
        Operation(Call(ConstructorCall consExpr, argInfo None args argTypes), returnType, loc)

    static member InstanceCall(callee: Expr, memb: string, returnType: Type, args: Expr list,
                               ?argTypes: Type list, ?loc: SourceLocation) =
        let kind = makeStrConst memb |> Some |> InstanceCall
        let argTypes = match argTypes with Some xs -> Typed xs | None -> NoUncurrying
        Operation(Call(kind, argInfo (Some callee) args argTypes), returnType, loc)

    static member InstanceField(callee: Expr, memb: string, typ: Type, ?loc: SourceLocation) =
        Get(callee, GetKind.FieldGet(memb, false, typ), typ, loc)

    static member Application(callee: Expr, returnType: Type, args: Expr list,
                               ?argTypes: Type list, ?loc: SourceLocation) =
        let argTypes = match argTypes with Some xs -> Typed xs | None -> NoUncurrying
        Operation(Call(InstanceCall None, argInfo (Some callee) args argTypes), returnType, loc)

    static member CoreValue(coreModule: string, coreMember: string, returnType: Type) =
        makeCoreRef returnType coreMember coreModule

    static member CoreCall(coreModule: string, coreMember: string, returnType: Type, args: Expr list,
                           ?argTypes: Type list, ?thisArg: Expr, ?isConstructor: bool,
                           ?hasSpread: bool, ?loc: SourceLocation) =
        let info =
            { ThisArg = thisArg
              Args = args
              SignatureArgTypes = match argTypes with Some xs -> Typed xs | None -> NoUncurrying
              Spread = match hasSpread with Some true -> SeqSpread | _ -> NoSpread
              IsBaseCall = false
              IsSelfConstructorCall = false }
        let funcExpr = makeCoreRef Any coreMember coreModule
        match isConstructor with
        | Some true -> Operation(Call(ConstructorCall funcExpr, info), returnType, loc)
        | _ -> Operation(Call(StaticCall funcExpr, info), returnType, loc)

    static member GlobalCall(ident: string, returnType: Type, args: Expr list,
                             ?argTypes: Type list, ?memb: string, ?isConstructor: bool, ?loc: SourceLocation) =
        let funcExpr =
            match memb with
            | Some m -> get None Any (makeIdentExprNonMangled ident) m
            | None -> makeIdentExprNonMangled ident
        let op =
            match isConstructor with
            | Some true -> ConstructorCall funcExpr
            | _ -> StaticCall funcExpr
        let argTypes = match argTypes with Some xs -> Typed xs | None -> NoUncurrying
        let info = argInfo None args argTypes
        Operation(Call(op, info), returnType, loc)

    static member GlobalIdent(ident: string, memb: string, typ: Type, ?loc: SourceLocation) =
        get loc typ (makeIdentExprNonMangled ident) memb

module Helpers =
    let inline makeType com t =
        FSharp2Fable.TypeHelpers.makeType com Map.empty t

    let resolveArgTypes argTypes (genArgs: (string * Type) list) =
        argTypes |> List.map (function
            | GenericParam name as t ->
                genArgs |> List.tryPick (fun (name2, t) ->
                    if name = name2 then Some t else None)
                |> Option.defaultValue t
            | t -> t)

    let emitJs r t args macro =
        let info = argInfo None args AutoUncurrying
        Operation(Emit(macro, Some info), t, r)

    let objExpr t kvs =
        let kvs = List.map (fun (k,v) -> ObjectMember(makeStrConst k, v, ObjectValue)) kvs
        ObjectExpr(kvs, t, None)

    let add left right =
        Operation(BinaryOperation(BinaryPlus, left, right), left.Type, None)

    let sub left right =
        Operation(BinaryOperation(BinaryMinus, left, right), left.Type, None)

    let eq left right =
        Operation(BinaryOperation(BinaryEqualStrict, left, right), Boolean, None)

    let neq left right =
        Operation(BinaryOperation(BinaryUnequalStrict, left, right), Boolean, None)

    let isNull expr =
        Operation(BinaryOperation(BinaryEqual, expr, Value(Null Any, None)), Boolean, None)

    let error msg =
        Helper.ConstructorCall(makeIdentExprNonMangled "Error", Any, [msg])

    let s txt = Value(StringConstant txt, None)

    let genArg (com: ICompiler) (ctx: Context) r i (genArgs: (string * Type) list) =
        List.tryItem i genArgs
        |> Option.map snd
        |> Option.defaultWith (fun () ->
            "Couldn't find generic argument in position " + (string i)
            |> addError com ctx.InlinePath r
            Any)

    /// Records, unions and F# exceptions (value types are assimilated into records) will have a base
    /// implementing basic methods: toString, toJSON, GetHashCode, Equals, CompareTo. See fable-library/Types
    let hasBaseImplementingBasicMethods (ent: FSharpEntity) =
        ent.IsFSharpRecord || ent.IsFSharpUnion || ent.IsFSharpExceptionDeclaration || ent.IsValueType

open Helpers

type BuiltinType =
    | BclGuid
    | BclTimeSpan
    | BclDateTime
    | BclDateTimeOffset
    | BclTimer
    | BclInt64
    | BclUInt64
    | BclDecimal
    | BclBigInt
    | BclHashSet of Type
    | BclDictionary of key:Type * value:Type
    | BclKeyValuePair of key:Type * value:Type
    | FSharpSet of Type
    | FSharpMap of key:Type * value:Type
    | FSharpChoice of Type list
    | FSharpResult of Type * Type
    | FSharpReference of Type

let (|BuiltinEntity|_|) (ent: FSharpEntity, genArgs) =
    // TODO: Convert this to dictionary
    match ent.TryFullName, genArgs with
    | Some Types.guid, _ -> Some BclGuid
    | Some Types.timespan, _ -> Some BclTimeSpan
    | Some Types.datetime, _ -> Some BclDateTime
    | Some Types.datetimeOffset, _ -> Some BclDateTimeOffset
    | Some "System.Timers.Timer", _ -> Some BclTimer
    | Some Types.int64, _ -> Some BclInt64
    | Some Types.uint64, _ -> Some BclUInt64
    | Some "Microsoft.FSharp.Core.int64`1", _ -> Some BclInt64
    | Some Types.decimal, _
    | Some "Microsoft.FSharp.Core.decimal`1", _ -> Some BclDecimal
    | Some Types.bigint, _ -> Some BclBigInt
    | Some Types.fsharpSet, [t] -> Some(FSharpSet(t))
    | Some Types.fsharpMap, [k;v] -> Some(FSharpMap(k,v))
    | Some Types.hashset, [t] -> Some(BclHashSet(t))
    | Some Types.dictionary, [k;v] -> Some(BclDictionary(k,v))
    | Some Types.keyValuePair, [k;v] -> Some(BclKeyValuePair(k,v))
    | Some Types.result, [k;v] -> Some(FSharpResult(k,v))
    | Some Types.reference, [v] -> Some(FSharpReference(v))
    | Some (Naming.StartsWith Types.choiceNonGeneric _), gen -> Some(FSharpChoice gen)
    | _ -> None

let (|Builtin|_|) = function
    | DeclaredType(ent, genArgs) ->
        match ent, genArgs with
        | BuiltinEntity x -> Some x
        | _ -> None
    | _ -> None

let (|Integer|Float|) = function
    | Int8 | UInt8 | Int16 | UInt16 | Int32 | UInt32 -> Integer
    | Float32 | Float64 -> Float

type NumberExtKind =
    | JsNumber of NumberKind
    | Decimal
    | Long of unsigned: bool
    | BigInt

let (|NumberExtKind|_|) = function
    | FSharp2Fable.Patterns.NumberKind kind -> Some (JsNumber kind)
    | Types.int64 -> Some (Long false)
    | Types.uint64 -> Some (Long true)
    | Types.decimal -> Some Decimal
    | Types.bigint -> Some BigInt
    | _ -> None

let (|NumberExt|_|) = function
    | Number n -> Some (JsNumber n)
    | Builtin BclInt64 -> Some (Long false)
    | Builtin BclUInt64 -> Some (Long true)
    | Builtin BclDecimal -> Some Decimal
    | Builtin BclBigInt -> Some BigInt
    | _ -> None

let genericTypeInfoError name =
    sprintf "Cannot get type info of generic parameter %s, please inline or inject a type resolver" name

let getTypeName com (ctx: Context) r t =
    match t with
    | GenericParam name ->
        genericTypeInfoError name
        |> addError com ctx.InlinePath r
    | _ -> ()
    let fullname = getTypeFullName false t
    let fullname =
        match fullname.IndexOf("[") with
        | -1 -> fullname
        | i -> fullname.[..i - 1]
    match fullname.LastIndexOf(".") with
    | -1 -> fullname
    | i -> fullname.Substring(i + 1)

let (|Nameof|_|) com ctx = function
    | IdentExpr ident -> Some ident.DisplayName
    | Get(_, ExprGet(Value(StringConstant prop,_)), _, _) -> Some prop
    | Get(_, FieldGet(fi,_,_), _, _) -> Some fi
    | NestedLambda(args, Operation(Call(StaticCall(IdentExpr ident), info),_,_), None) ->
        if List.sameLength args info.Args && List.zip args info.Args |> List.forall (fun (a1, a2) ->
            match a2 with IdentExpr id2 -> a1.Name = id2.Name | _ -> false)
        then Some ident.DisplayName
        else None
    | Value(TypeInfo t, r) -> getTypeName com ctx r t |> Some
    | _ -> None

let (|ReplaceName|_|) (namesAndReplacements: (string*string) list) name =
    namesAndReplacements |> List.tryPick (fun (name2, replacement) ->
        if name2 = name then Some replacement else None)
let (|DeclaredFullNameType|_|) = function
    | DeclaredType(ent, targs) ->
        match ent.TryFullName with
        | Some name -> Some (ent, name, targs)
        | _ -> None
    | _ ->
        None

let inline (|ExprType|) (e: Expr) = e.Type

let (|OrDefault|) (def:'T) = function
    | Some v -> v
    | None -> def

let (|EntFullName|_|) (typ: Type) =
    match typ with
    | DeclaredType(ent, _) -> Some ent.FullName
    | _ -> None

let (|ListLiteral|_|) e =
    let rec untail t acc = function
        | Value(NewList(None, _),_) -> Some(List.rev acc, t)
        | Value(NewList(Some(head, tail), _),_) -> untail t (head::acc) tail
        | _ -> None
    match e with
    | NewList(None, t) -> Some([], t)
    | NewList(Some(head, tail), t) -> untail t [head] tail
    | _ -> None

let (|ArrayOrListLiteral|_|) = function
    | Value((NewArray(ArrayValues vals, t)|ListLiteral(vals, t)),_) -> Some(vals, t)
    | _ -> None

let (|IDictionary|IEqualityComparer|Other|) = function
    | DeclaredType(ent,_) ->
        match ent.TryFullName with
        | Some Types.idictionary -> IDictionary
        | Some Types.equalityComparer -> IEqualityComparer
        | _ -> Other
    | _ -> Other

let (|IEnumerable|IEqualityComparer|Other|) = function
    | DeclaredType(ent,_) ->
        match ent.TryFullName with
        | Some Types.ienumerableGeneric -> IEnumerable
        | Some Types.equalityComparer -> IEqualityComparer
        | _ -> Other
    | _ -> Other

let (|NewAnonymousRecord|_|) e =
    let rec inner bindings = function
        // The F# compiler may create some bindings of expression arguments to fix https://github.com/dotnet/fsharp/issues/6487
        | Let(newBindings, body) -> inner (bindings @ newBindings) body
        | Value(NewRecord(exprs, AnonymousRecord fieldNames, genArgs), r) ->
            Some(List.rev bindings, exprs, fieldNames, genArgs, r)
        | _ -> None
    inner [] e

let coreModFor = function
    | BclGuid -> "String"
    | BclDateTime -> "Date"
    | BclDateTimeOffset -> "DateOffset"
    | BclTimer -> "Timer"
    | BclInt64 | BclUInt64 -> "Long"
    | BclDecimal -> "Decimal"
    | BclBigInt -> "BigInt"
    | BclTimeSpan -> "TimeSpan"
    | FSharpSet _ -> "Set"
    | FSharpMap _ -> "Map"
    | FSharpResult _ -> "Option"
    | FSharpChoice _ -> "Option"
    | FSharpReference _ -> "Types"
    | BclHashSet _ -> "MutableSet"
    | BclDictionary _ -> "MutableMap"
    | BclKeyValuePair _ -> failwith "Cannot decide core module"

let makeLongInt r t signed (x: uint64) =
    let lowBits = NumberConstant (float (uint32 x), Float64)
    let highBits = NumberConstant (float (x >>> 32), Float64)
    let unsigned = BoolConstant (not signed)
    let args = [makeValue None lowBits; makeValue None highBits; makeValue None unsigned]
    Helper.CoreCall("Long", "fromBits", t, args, ?loc=r)

let makeDecimal r t (x: decimal) =
    let str = x.ToString(System.Globalization.CultureInfo.InvariantCulture)
    Helper.CoreCall("Decimal", "default", t, [makeStrConst str], isConstructor=true, ?loc=r)

let makeDecimalFromExpr r t (e: Expr) =
    Helper.CoreCall("Decimal", "default", t, [e], isConstructor=true, ?loc=r)

let makeFloat32 r (x: float32) =
    Helper.GlobalCall("Math", Number Float32, [NumberConstant (float x, Float32) |> makeValue r], memb="fround")

let makeTypeConst r (typ: Type) (value: obj) =
    match typ, value with
    // Long Integer types
    | Builtin BclInt64, (:? int64 as x) -> makeLongInt r typ true (uint64 x)
    | Builtin BclUInt64, (:? uint64 as x) -> makeLongInt r typ false x
    // Decimal type
    | Builtin BclDecimal, (:? decimal as x) -> makeDecimal r typ x
    | Boolean, (:? bool as x) -> BoolConstant x |> makeValue r
    | String, (:? string as x) -> StringConstant x |> makeValue r
    | Char, (:? char as x) -> CharConstant x |> makeValue r
    // Integer types
    | Number UInt8, (:? byte as x) -> NumberConstant (float x, UInt8) |> makeValue r
    | Number Int8, (:? sbyte as x) -> NumberConstant (float x, Int8) |> makeValue r
    | Number Int16, (:? int16 as x) -> NumberConstant (float x, Int16) |> makeValue r
    | Number UInt16, (:? uint16 as x) -> NumberConstant (float x, UInt16) |> makeValue r
    | Number Int32, (:? int as x) -> NumberConstant (float x, Int32) |> makeValue r
    | Number UInt32, (:? uint32 as x) -> NumberConstant (float x, UInt32) |> makeValue r
    // Float types
    | Number Float32, (:? float32 as x) -> makeFloat32 r x
    | Number Float64, (:? float as x) -> NumberConstant (float x, Float64) |> makeValue r
    // Enums
    | Enum _, (:? int64)
    | Enum _, (:? uint64) -> failwith "int64 enums are not supported"
    | Enum e, (:? byte as x) -> EnumConstant(NumberConstant(float x, UInt8) |> makeValue None, e) |> makeValue r
    | Enum e, (:? sbyte as x) -> EnumConstant(NumberConstant(float x, Int8) |> makeValue None, e) |> makeValue r
    | Enum e, (:? int16 as x) -> EnumConstant(NumberConstant(float x, Int16) |> makeValue None, e) |> makeValue r
    | Enum e, (:? uint16 as x) -> EnumConstant(NumberConstant(float x, UInt16) |> makeValue None, e) |> makeValue r
    | Enum e, (:? int as x) -> EnumConstant(NumberConstant(float x, Int32) |> makeValue None, e) |> makeValue r
    | Enum e, (:? uint32 as x) -> EnumConstant(NumberConstant(float x, UInt32) |> makeValue None, e) |> makeValue r
    // TODO: Regex
    | Unit, _ -> UnitConstant |> makeValue r
    // Arrays with small data type (ushort, byte) are represented
    // in F# AST as BasicPatterns.Const
    | Array (Number kind), (:? (byte[]) as arr) ->
        let values = arr |> Array.map (fun x -> NumberConstant (float x, kind) |> makeValue None) |> Seq.toList
        NewArray (ArrayValues values, Number kind) |> makeValue r
    | Array (Number kind), (:? (uint16[]) as arr) ->
        let values = arr |> Array.map (fun x -> NumberConstant (float x, kind) |> makeValue None) |> Seq.toList
        NewArray (ArrayValues values, Number kind) |> makeValue r
    | _ -> failwithf "Unexpected type %A for literal %O (%s)" typ value (value.GetType().FullName)

let makeTypeInfo r t =
    TypeInfo t |> makeValue r

let makeTypeDefinitionInfo r t =
    let t =
        match t with
        | Option _ -> Option (GenericParam "a0")
        | Array _ -> Array (GenericParam "a0")
        | List _ -> List (GenericParam "a0")
        | Tuple genArgs ->
            genArgs |> List.mapi (fun i _ -> (GenericParam (sprintf "a%d" i))) |> Tuple
        | DeclaredType(ent, genArgs) ->
            let names = ent.GenericParameters |> Seq.map (fun p -> p.Name) |> Seq.toList
            let genArgs = names |> List.map GenericParam
            DeclaredType(ent, genArgs)
        | FunctionType(kind,r) ->
            let kind, ret =
                match kind with
                | LambdaType(a) -> LambdaType (GenericParam "a0"), "a1"
                | DelegateType(a) -> DelegateType (a |> List.mapi (fun i _ -> GenericParam (sprintf "a%d" i))), sprintf "a%d" a.Length
            FunctionType(kind, GenericParam ret)
        | ErasedUnion a -> ErasedUnion a
        // TODO: Do something with FunctionType and ErasedUnion?
        | t -> t
    TypeInfo t |> makeValue r

let createAtom (value: Expr) =
    let typ = value.Type
    Helper.CoreCall("Util", "createAtom", typ, [value], [typ])

let toChar (arg: Expr) =
    match arg.Type with
    | Char | String -> arg
    | _ -> Helper.GlobalCall("String", Char, [arg], memb="fromCharCode")

let toString com (ctx: Context) r (args: Expr list) =
    match args with
    | [] ->
        "toString is called with empty args"
        |> addErrorAndReturnNull com ctx.InlinePath r
    | head::tail ->
        match head.Type with
        | Char | String
        | Builtin BclGuid -> head
        | Builtin (BclTimeSpan|BclInt64|BclUInt64 as t) ->
            Helper.CoreCall(coreModFor t, "toString", String, args)
        | Number Int16 -> Helper.CoreCall("Util", "int16ToString", String, args)
        | Number Int32 -> Helper.CoreCall("Util", "int32ToString", String, args)
        | Number _ -> Helper.InstanceCall(head, "toString", String, tail)
        // | DeclaredType(ent,_) when hasBaseImplementingBasicMethods ent ->
        //     Helper.InstanceCall(head, "toString", String, [])
        // | Unit | Boolean | Array _ | Tuple _ | FunctionType _ | EnumType _
        | _ -> Helper.GlobalCall("String", String, [head])

let getParseParams (kind: NumberExtKind) =
    let isFloatOrDecimal, numberModule, unsigned, bitsize =
        match kind with
        | JsNumber Int8 -> false, "Int32", false, 8
        | JsNumber UInt8 -> false, "Int32", true, 8
        | JsNumber Int16 -> false, "Int32", false, 16
        | JsNumber UInt16 -> false, "Int32", true, 16
        | JsNumber Int32 -> false, "Int32", false, 32
        | JsNumber UInt32 -> false, "Int32", true, 32
        | JsNumber Float32 -> true, "Double", false, 32
        | JsNumber Float64 -> true, "Double", false, 64
        | Long unsigned -> false, "Long", unsigned, 64
        | Decimal -> true, "Decimal", false, 128
        | x -> failwithf "Unexpected kind in getParseParams: %A" x
    isFloatOrDecimal, numberModule, unsigned, bitsize

let castBigIntMethod typeTo =
    match typeTo with
    | NumberExt n ->
        match n with
        | JsNumber Int8 -> "toSByte"
        | JsNumber Int16 -> "toInt16"
        | JsNumber Int32 -> "toInt32"
        | JsNumber UInt8 -> "toByte"
        | JsNumber UInt16 -> "toUInt16"
        | JsNumber UInt32 -> "toUInt32"
        | Long unsigned -> if unsigned then "toUInt64" else "toInt64"
        | JsNumber Float32 -> "toSingle"
        | JsNumber Float64 -> "toDouble"
        | Decimal -> "toDecimal"
        | BigInt -> failwith "Unexpected bigint-bigint conversion"
    | _ -> failwithf "Unexpected non-number type %A" typeTo

let kindIndex t =           //         0   1   2   3   4   5   6   7   8   9  10  11
    match t with            //         i8 i16 i32 i64  u8 u16 u32 u64 f32 f64 dec big
    | JsNumber Int8 -> 0    //  0 i8   -   -   -   -   +   +   +   +   -   -   -   +
    | JsNumber Int16 -> 1   //  1 i16  +   -   -   -   +   +   +   +   -   -   -   +
    | JsNumber Int32 -> 2   //  2 i32  +   +   -   -   +   +   +   +   -   -   -   +
    | Long false -> 3       //  3 i64  +   +   +   -   +   +   +   +   -   -   -   +
    | JsNumber UInt8 -> 4   //  4 u8   +   +   +   +   -   -   -   -   -   -   -   +
    | JsNumber UInt16 -> 5  //  5 u16  +   +   +   +   +   -   -   -   -   -   -   +
    | JsNumber UInt32 -> 6  //  6 u32  +   +   +   +   +   +   -   -   -   -   -   +
    | Long true -> 7        //  7 u64  +   +   +   +   +   +   +   -   -   -   -   +
    | JsNumber Float32 -> 8 //  8 f32  +   +   +   +   +   +   +   +   -   -   -   +
    | JsNumber Float64 -> 9 //  9 f64  +   +   +   +   +   +   +   +   -   -   -   +
    | Decimal -> 10         // 10 dec  +   +   +   +   +   +   +   +   -   -   -   +
    | BigInt -> 11          // 11 big  +   +   +   +   +   +   +   +   +   +   +   -

let needToCast typeFrom typeTo =
    let v = kindIndex typeFrom // argument type (vertical)
    let h = kindIndex typeTo   // return type (horizontal)
    ((v > h) || (v < 4 && h > 3)) && (h < 8) || (h <> v && (h = 11 || v = 11))

/// Conversions to floating point
let toFloat com (ctx: Context) r targetType (args: Expr list): Expr =
    match args.Head.Type with
    | Char -> Helper.InstanceCall(args.Head, "charCodeAt", Number Int32, [makeIntConst 0])
    | String -> Helper.CoreCall("Double", "parse", targetType, args)
    | NumberExt kind ->
        match kind with
        | BigInt -> Helper.CoreCall("BigInt", castBigIntMethod targetType, targetType, args)
        | Long _ -> Helper.CoreCall("Long", "toNumber", targetType, args)
        | Decimal -> Helper.CoreCall("Decimal", "toNumber", targetType, args)
        | JsNumber _ -> TypeCast(args.Head, targetType)
    | Enum _ -> TypeCast(args.Head, targetType)
    | _ ->
        addWarning com ctx.InlinePath r "Cannot make conversion because source type is unknown"
        TypeCast(args.Head, targetType)

let toDecimal com (ctx: Context) r targetType (args: Expr list): Expr =
    match args.Head.Type with
    | Char ->
        Helper.InstanceCall(args.Head, "charCodeAt", Number Int32, [makeIntConst 0])
        |> makeDecimalFromExpr r targetType
    | String -> makeDecimalFromExpr r targetType args.Head
    | NumberExt kind ->
        match kind with
        | BigInt -> Helper.CoreCall("BigInt", castBigIntMethod targetType, targetType, args)
        | Long _ -> Helper.CoreCall("Long", "toNumber", Number Float64, args)
                    |> makeDecimalFromExpr r targetType
        | Decimal -> args.Head
        | JsNumber _ -> makeDecimalFromExpr r targetType args.Head
    | Enum _ -> makeDecimalFromExpr r targetType args.Head
    | _ ->
        addWarning com ctx.InlinePath r "Cannot make conversion because source type is unknown"
        TypeCast(args.Head, targetType)

// Apparently ~~ is faster than Math.floor (see https://coderwall.com/p/9b6ksa/is-faster-than-math-floor)
let fastIntFloor expr =
    let inner = makeUnOp None Any expr UnaryNotBitwise
    makeUnOp None (Number Int32) inner UnaryNotBitwise

let stringToInt com (ctx: Context) r targetType (args: Expr list): Expr =
    let kind =
        match targetType with
        | NumberExt kind -> kind
        | x -> failwithf "Unexpected type in stringToInt: %A" x
    let style = int System.Globalization.NumberStyles.Any
    let _isFloatOrDecimal, numberModule, unsigned, bitsize = getParseParams kind
    let parseArgs = [makeIntConst style; makeBoolConst unsigned; makeIntConst bitsize]
    Helper.CoreCall(numberModule, "parse", targetType,
        [args.Head] @ parseArgs @ args.Tail, ?loc=r)

let toLong com (ctx: Context) r (unsigned: bool) targetType (args: Expr list): Expr =
    let fromInteger kind arg =
        let kind = makeIntConst (kindIndex (JsNumber kind))
        Helper.CoreCall("Long", "fromInteger", targetType, [arg; makeBoolConst unsigned; kind])
    let sourceType = args.Head.Type
    match sourceType with
    | Char ->
        Helper.InstanceCall(args.Head, "charCodeAt", Number Int32, [makeIntConst 0])
        |> fromInteger UInt16
    | String -> stringToInt com ctx r targetType args
    | NumberExt kind ->
        match kind with
        | BigInt -> Helper.CoreCall("BigInt", castBigIntMethod targetType, targetType, args)
        | Long _ -> Helper.CoreCall("Long", "fromValue", targetType, args @ [makeBoolConst unsigned])
        | Decimal ->
            let n = Helper.CoreCall("Decimal", "toNumber", Number Float64, args)
            Helper.CoreCall("Long", "fromNumber", targetType, [n; makeBoolConst unsigned])
        | JsNumber (Integer as kind) -> fromInteger kind args.Head
        | JsNumber Float -> Helper.CoreCall("Long", "fromNumber", targetType, args @ [makeBoolConst unsigned])
    | Enum _ -> fromInteger Int32 args.Head
    | _ ->
        addWarning com ctx.InlinePath r "Cannot make conversion because source type is unknown"
        TypeCast(args.Head, targetType)

/// Conversion to integers (excluding longs and bigints)
let toInt com (ctx: Context) r targetType (args: Expr list) =
    let transformEnumType = function Enum _ -> Number Int32 | t -> t
    let sourceType = transformEnumType args.Head.Type
    let targetType = transformEnumType targetType
    let emitCast typeTo arg =
        match typeTo with
        | JsNumber Int8 -> emitJs None (Number Int8) [arg] "($0 + 0x80 & 0xFF) - 0x80"
        | JsNumber Int16 -> emitJs None (Number Int16) [arg] "($0 + 0x8000 & 0xFFFF) - 0x8000"
        | JsNumber Int32 -> fastIntFloor arg
        | JsNumber UInt8 -> emitJs None (Number UInt8) [arg] "$0 & 0xFF"
        | JsNumber UInt16 -> emitJs None (Number UInt16) [arg] "$0 & 0xFFFF"
        | JsNumber UInt32 -> emitJs None (Number UInt32) [arg] "$0 >>> 0"
        | _ -> failwithf "Unexpected non-integer type %A" typeTo
    match sourceType, targetType with
    | Char, _ -> Helper.InstanceCall(args.Head, "charCodeAt", targetType, [makeIntConst 0])
    | String, _ -> stringToInt com ctx r targetType args
    | Builtin BclBigInt, _ -> Helper.CoreCall("BigInt", castBigIntMethod targetType, targetType, args)
    | NumberExt typeFrom, NumberExt typeTo  ->
        if needToCast typeFrom typeTo then
            match typeFrom with
            | Long _ -> Helper.CoreCall("Long", "toInt", targetType, args)
            | Decimal -> Helper.CoreCall("Decimal", "toNumber", targetType, args)
            | _ -> args.Head
            |> emitCast typeTo
        else TypeCast(args.Head, targetType)
    | _ ->
        addWarning com ctx.InlinePath r "Cannot make conversion because source type is unknown"
        TypeCast(args.Head, targetType)

let round (args: Expr list) =
    match args.Head.Type with
    | Builtin BclDecimal ->
        let n = Helper.CoreCall("Decimal", "toNumber", Number Float64, [args.Head])
        let rounded = Helper.CoreCall("Util", "round", Number Float64, [n])
        rounded::args.Tail
    | Number Float ->
        let rounded = Helper.CoreCall("Util", "round", Number Float64, [args.Head])
        rounded::args.Tail
    | _ -> args

let arrayCons (com: ICompiler) genArg =
    match genArg with
    | Number numberKind when com.Options.typedArrays ->
        getTypedArrayName com numberKind |> makeIdentExprNonMangled
    | _ -> makeIdentExprNonMangled "Array"

let toList returnType expr =
    Helper.CoreCall("List", "ofSeq", returnType, [expr])

let toArray (com: ICompiler) returnType expr =
    // match expr, returnType with
    // | _, Array(Number numberKind) when com.Options.typedArrays ->
    //     Helper.GlobalCall(getTypedArrayName com numberKind, returnType, [expr], memb="from")
    // | _ -> Helper.GlobalCall("Array", returnType, [expr], memb="from")

    // Calling the JS global methods (Array.from) directly creates problems with lambda optimization
    // because passing these functions as values in JS (e.g. `foo(Array.from)`) doesn't work
    let args =
        match returnType with
        | Array genArg
        // This is used also by Seq.cache, which returns `'T seq` instead of `'T array`
        | DeclaredType(_, [genArg]) -> [expr; arrayCons com genArg]
        | _ -> [expr]
    Helper.CoreCall("Array", "ofSeq", returnType, args)

let listToArray com r t (li: Expr) =
    match li with
    | Value(ListLiteral(exprs, t),_) ->
        NewArray(ArrayValues exprs, t) |> makeValue r
    | _ ->
        let args = match t with Array genArg -> [li; arrayCons com genArg] | _ -> [li]
        Helper.CoreCall("Array", "ofList", t, args, ?loc=r)

let stringToCharArray t e =
    Helper.InstanceCall(e, "split", t, [makeStrConst ""])

let enumerator2iterator (e: Expr) =
    Helper.CoreCall("Seq", "toIterator", e.Type, [e])

let toSeq t (e: Expr) =
    match e.Type with
    // Convert to array to get 16-bit code units, see #1279
    | String -> stringToCharArray t e
    | _ -> TypeCast(e, t)

let iterate r ident body (xs: Expr) =
    let f = Function(Delegate [ident], body, None)
    Helper.CoreCall("Seq", "iterate", Unit, [f; toSeq xs.Type xs], ?loc=r)

let (|ListSingleton|) x = [x]

let (|CustomOp|_|) com ctx opName argTypes sourceTypes =
    let tryFindMember com (ctx: Context) (ent: FSharpEntity) opName argTypes =
        FSharp2Fable.TypeHelpers.tryFindMember com ent ctx.GenericArgs opName false argTypes
    sourceTypes |> List.tryPick (function
        | DeclaredType(ent,_) -> tryFindMember com ctx ent opName argTypes
        | _ -> None)

let applyOp (com: ICompiler) (ctx: Context) r t opName (args: Expr list) argTypes genArgs =
    let unOp operator operand =
        Operation(UnaryOperation(operator, operand), t, r)
    let binOp op left right =
        Operation(BinaryOperation(op, left, right), t, r)
    let truncateUnsigned operation = // see #1550
        match t with
        | Number UInt32 ->
            Operation(BinaryOperation(BinaryShiftRightZeroFill,operation,makeIntConst 0), t, r)
        | _ -> operation
    let logicOp op left right =
        Operation(LogicalOperation(op, left, right), Boolean, r)
    let nativeOp opName argTypes args =
        match opName, args with
        | Operators.addition, [left; right] -> binOp BinaryPlus left right
        | Operators.subtraction, [left; right] -> binOp BinaryMinus left right
        | Operators.multiply, [left; right] -> binOp BinaryMultiply left right
        | (Operators.division | Operators.divideByInt), [left; right] ->
            match argTypes with
            // Floor result of integer divisions (see #172)
            | Number Integer::_ -> binOp BinaryDivide left right |> fastIntFloor
            | _ -> binOp BinaryDivide left right
        | Operators.modulus, [left; right] -> binOp BinaryModulus left right
        | Operators.leftShift, [left; right] -> binOp BinaryShiftLeft left right |> truncateUnsigned // See #1530
        | Operators.rightShift, [left; right] ->
            match argTypes with
            | Number UInt32::_ -> binOp BinaryShiftRightZeroFill left right // See #646
            | _ -> binOp BinaryShiftRightSignPropagating left right
        | Operators.bitwiseAnd, [left; right] -> binOp BinaryAndBitwise left right |> truncateUnsigned
        | Operators.bitwiseOr, [left; right] -> binOp BinaryOrBitwise left right |> truncateUnsigned
        | Operators.exclusiveOr, [left; right] -> binOp BinaryXorBitwise left right |> truncateUnsigned
        | Operators.booleanAnd, [left; right] -> logicOp LogicalAnd left right
        | Operators.booleanOr, [left; right] -> logicOp LogicalOr left right
        | Operators.logicalNot, [operand] -> unOp UnaryNotBitwise operand |> truncateUnsigned
        | Operators.unaryNegation, [operand] ->
            match argTypes with
            | Number Int8::_ -> Helper.CoreCall("Int32", "op_UnaryNegation_Int8", t, args, ?loc=r)
            | Number Int16::_ -> Helper.CoreCall("Int32", "op_UnaryNegation_Int16", t, args, ?loc=r)
            | Number Int32::_ -> Helper.CoreCall("Int32", "op_UnaryNegation_Int32", t, args, ?loc=r)
            | _ -> unOp UnaryMinus operand
        | _ -> sprintf "Operator %s not found in %A" opName argTypes
               |> addErrorAndReturnNull com ctx.InlinePath r
    let argTypes = resolveArgTypes argTypes genArgs
    match argTypes with
    | Builtin(BclInt64|BclUInt64|BclDecimal|BclBigInt|BclDateTime|BclDateTimeOffset as bt)::_ ->
        let opName =
            match bt, opName with
            | BclUInt64, Operators.rightShift -> "op_RightShiftUnsigned" // See #1482
            | BclDecimal, Operators.divideByInt -> Operators.division
            | _ -> opName
        Helper.CoreCall(coreModFor bt, opName, t, args, argTypes, ?loc=r)
    | Builtin(FSharpSet _)::_ ->
        let mangledName = Naming.buildNameWithoutSanitationFrom "FSharpSet" true opName ""
        Helper.CoreCall("Set", mangledName, t, args, argTypes, ?loc=r)
    // | Builtin (FSharpMap _)::_ ->
    //     let mangledName = Naming.buildNameWithoutSanitationFrom "FSharpMap" true opName overloadSuffix.Value
    //     Helper.CoreCall("Map", mangledName, t, args, argTypes, ?loc=r)
    | Builtin BclTimeSpan::_ ->
        nativeOp opName argTypes args
    | CustomOp com ctx opName argTypes m ->
        let genArgs = genArgs |> Seq.map snd
        FSharp2Fable.Util.makeCallFrom com ctx r t false genArgs None args m
    | _ -> nativeOp opName argTypes args

let isCompatibleWithJsComparison = function
<<<<<<< HEAD
    | Builtin(BclInt64|BclUInt64|BclBigInt)
    | Array _ | List _ | Tuple _ | Option _ | MetaType | Expr _ -> false
=======
    | Builtin(BclInt64|BclUInt64|BclDecimal|BclBigInt)
    | Array _ | List _ | Tuple _ | Option _ | MetaType -> false
>>>>>>> 5fd5c474
    | Builtin(BclGuid|BclTimeSpan) -> true
    // TODO: Non-record/union declared types without custom equality
    // should be compatible with JS comparison
    | DeclaredType _ -> false
    | GenericParam _ -> false
    | AnonymousRecordType _ -> false
    | Any | Unit | Boolean | Number _ | String | Char | Regex
    | Enum _ | ErasedUnion _ | FunctionType _ -> true

// Overview of hash rules:
// * `hash`, `Unchecked.hash` first check if GetHashCode is implemented and then default to structural hash.
// * `.GetHashCode` called directly defaults to identity hash (for reference types except string) if not implemented.
// * `LanguagePrimitive.PhysicalHash` creates an identity hash no matter whether GetHashCode is implemented or not.
let identityHash r (arg: Expr) =
    match arg.Type with
    | Boolean | Char | String | Number _ | Enum _ | Option | Tuple | List
    | Builtin(BclInt64 | BclUInt64 | BclDecimal | BclBigInt)
    | Builtin(BclGuid | BclTimeSpan | BclDateTime | BclDateTimeOffset)
    | Builtin(FSharpSet _ | FSharpMap _ | FSharpChoice _ | FSharpResult _) ->
        Helper.CoreCall("Util", "structuralHash", Number Int32, [arg], ?loc=r)
    | DeclaredType(ent,_) when ent.IsFSharpUnion || ent.IsFSharpRecord || ent.IsValueType ->
        Helper.CoreCall("Util", "structuralHash", Number Int32, [arg], ?loc=r)
    | _ ->
        Helper.CoreCall("Util", "identityHash", Number Int32, [arg], ?loc=r)

let structuralHash r (arg: Expr) =
    Helper.CoreCall("Util", "structuralHash", Number Int32, [arg], ?loc=r)

let makeFunctionsObject (namesAndFunctions: (string * Expr) list) =
    let members =
        namesAndFunctions |> List.map (fun (name, fn) ->
            Fable.ObjectMember(makeStrConst name, fn, Fable.ObjectValue))
    ObjectExpr(members, Fable.Any, None)

let rec equals (com: ICompiler) r equal (left: Expr) (right: Expr) =
    let is equal expr =
        if equal
        then expr
        else makeUnOp None Boolean expr UnaryNot
    match left.Type with
    | Builtin(BclGuid|BclTimeSpan)
    | Boolean | Char | String | Number _ | Enum _ ->
        let op = if equal then BinaryEqualStrict else BinaryUnequalStrict
        makeBinOp r Boolean left right op
    | Builtin(BclDateTime|BclDateTimeOffset) ->
        Helper.CoreCall("Date", "equals", Boolean, [left; right], ?loc=r) |> is equal
    | Builtin(FSharpSet _|FSharpMap _) ->
        Helper.InstanceCall(left, "Equals", Boolean, [right]) |> is equal
    | Builtin(BclInt64|BclUInt64|BclDecimal|BclBigInt as bt) ->
        Helper.CoreCall(coreModFor bt, "equals", Boolean, [left; right], ?loc=r) |> is equal
    | Array t ->
        let f = makeComparerFunction com t
        Helper.CoreCall("Array", "equalsWith", Boolean, [f; left; right], ?loc=r) |> is equal
    | List _ ->
        Helper.CoreCall("Util", "equals", Boolean, [left; right], ?loc=r) |> is equal
    | MetaType ->
        Helper.CoreCall("Reflection", "equals", Boolean, [left; right], ?loc=r) |> is equal

    | DeclaredFullNameType(_ent, ("System.Reflection.MemberInfo" | "System.Reflection.MethodBase"), []) ->
        Helper.CoreCall("Reflection", "memberEquals", Boolean, [left; right], ?loc=r) |> is equal

    | DeclaredFullNameType(_ent, "System.Reflection.ParameterInfo", []) ->
        Helper.CoreCall("Reflection", "parameterEquals", Boolean, [left; right], ?loc=r) |> is equal

    | DeclaredFullNameType(_ent, "System.Reflection.FieldInfo", []) ->
        Helper.CoreCall("Reflection", "fieldEquals", Boolean, [left; right], ?loc=r) |> is equal

    | DeclaredFullNameType(_ent, "System.Reflection.PropertyInfo", []) ->
        Helper.CoreCall("Reflection", "propertyEquals", Boolean, [left; right], ?loc=r) |> is equal

    | DeclaredFullNameType(_ent, "System.Reflection.MethodInfo", []) ->
        Helper.CoreCall("Reflection", "methodEquals", Boolean, [left; right], ?loc=r) |> is equal

    | DeclaredFullNameType(_ent, "System.Reflection.ConstructorInfo", []) ->
        Helper.CoreCall("Reflection", "constructorEquals", Boolean, [left; right], ?loc=r) |> is equal

    | DeclaredFullNameType(_ent, "Microsoft.FSharp.Reflection.UnionCaseInfo", []) ->
        Helper.CoreCall("Reflection", "unionCaseEquals", Boolean, [left; right], ?loc=r) |> is equal

    | Tuple _ ->
        Helper.CoreCall("Util", "equalArrays", Boolean, [left; right], ?loc=r) |> is equal
    // unsafe optimization, left can sometimes be null
    // | DeclaredType(ent,_) when hasBaseImplementingBasicMethods ent ->
    //     Helper.InstanceCall(left, "Equals", Boolean, [right]) |> is equal
    | _ ->
        Helper.CoreCall("Util", "equals", Boolean, [left; right], ?loc=r) |> is equal

/// Compare function that will call Util.compare or instance `CompareTo` as appropriate
and compare (com: ICompiler) r (left: Expr) (right: Expr) =
    match left.Type with
    | Builtin(BclGuid|BclTimeSpan)
    | Boolean | Char | String | Number _ | Enum _ ->
        Helper.CoreCall("Util", "comparePrimitives", Number Int32, [left; right], ?loc=r)
    | Builtin(BclDateTime|BclDateTimeOffset) ->
        Helper.CoreCall("Date", "compare", Number Int32, [left; right], ?loc=r)
    | Builtin(BclInt64|BclUInt64|BclDecimal|BclBigInt as bt) ->
        Helper.CoreCall(coreModFor bt, "compare", Number Int32, [left; right], ?loc=r)
    | Array t ->
        let f = makeComparerFunction com t
        Helper.CoreCall("Array", "compareWith", Number Int32, [f; left; right], ?loc=r)
    | List _ ->
        Helper.CoreCall("Util", "compare", Number Int32, [left; right], ?loc=r)
    | MetaType ->
        Helper.CoreCall("Reflection", "compare", Number Int32, [left; right], ?loc=r)
    | Tuple _ ->
        Helper.CoreCall("Util", "compareArrays", Number Int32, [left; right], ?loc=r)
    | DeclaredType(ent,_) when hasBaseImplementingBasicMethods ent ->
        Helper.InstanceCall(left, "CompareTo", Number Int32, [right], ?loc=r)
    | DeclaredType(ent,_) when FSharp2Fable.Util.hasInterface Types.icomparable ent ->
        Helper.InstanceCall(left, "CompareTo", Number Int32, [right], ?loc=r)
    | _ ->
        Helper.CoreCall("Util", "compare", Number Int32, [left; right], ?loc=r)

/// Wraps comparison with the binary operator, like `comparison < 0`
and compareIf (com: ICompiler) r (left: Expr) (right: Expr) op =
    match left.Type with
    | Builtin(BclGuid|BclTimeSpan)
    | Boolean | Char | String | Number _ | Enum _ ->
        makeEqOp r left right op
    | _ ->
        let comparison = compare com r left right
        makeEqOp r comparison (makeIntConst 0) op

and makeComparerFunction (com: ICompiler) typArg =
    let x = makeTypedIdentUnique com typArg "x"
    let y = makeTypedIdentUnique com typArg "y"
    let body = compare com None (IdentExpr x) (IdentExpr y)
    Function(Delegate [x; y], body, None)

and makeComparer (com: ICompiler) typArg =
    let fn = makeComparerFunction com typArg
    makeFunctionsObject ["Compare", fn]

let makeEqualityComparer (com: ICompiler) typArg =
    let x = makeTypedIdentUnique com typArg "x"
    let y = makeTypedIdentUnique com typArg "y"
    let body = equals com None true (IdentExpr x) (IdentExpr y)
    let f = Function(Delegate [x; y], body, None)
    // TODO: Use proper IEqualityComparer<'T> type instead of Any
    ObjectExpr
        ([ObjectMember(makeStrConst "Equals", f, ObjectValue)
          ObjectMember(makeStrConst "GetHashCode", makeCoreRef Any "structuralHash" "Util", ObjectValue)], Any, None)

// TODO: Try to detect at compile-time if the object already implements `Compare`?
let inline makeComparerFromEqualityComparer e =
    e // leave it as is, if implementation supports it
    // Helper.CoreCall("Util", "comparerFromEqualityComparer", Any, [e])

/// Adds comparer as last argument for set creator methods
let makeSet (com: ICompiler) r t methName args genArg =
    let args = args @ [makeComparer com genArg]
    Helper.CoreCall("Set", Naming.lowerFirst methName, t, args, ?loc=r)

/// Adds comparer as last argument for map creator methods
let makeMap (com: ICompiler) r t methName args genArg =
    let args = args @ [makeComparer com genArg]
    Helper.CoreCall("Map", Naming.lowerFirst methName, t, args, ?loc=r)

let makeDictionaryWithComparer r t sourceSeq comparer =
    Helper.CoreCall("Map", "createMutable", t, [sourceSeq; comparer], ?loc=r)

let makeDictionary (com: ICompiler) r t sourceSeq =
    match t with
    | DeclaredType(_,[key;_]) when not(isCompatibleWithJsComparison key) ->
        // makeComparer com key
        makeEqualityComparer com key
        |> makeDictionaryWithComparer r t sourceSeq
    | _ -> Helper.GlobalCall("Map", t, [sourceSeq], isConstructor=true, ?loc=r)

let makeHashSetWithComparer r t sourceSeq comparer =
    Helper.CoreCall("Set", "createMutable", t, [sourceSeq; comparer], ?loc=r)

let makeHashSet (com: ICompiler) r t sourceSeq =
    match t with
    | DeclaredType(_,[key]) when not(isCompatibleWithJsComparison key) ->
        // makeComparer com key
        makeEqualityComparer com key
        |> makeHashSetWithComparer r t sourceSeq
    | _ -> Helper.GlobalCall("Set", t, [sourceSeq], isConstructor=true, ?loc=r)

let rec getZero (com: ICompiler) ctx (t: Type) =
    match t with
    | Boolean -> makeBoolConst false
    | Number _ -> makeIntConst 0
    | Char | String -> makeStrConst "" // TODO: Use null for string?
    | Builtin BclTimeSpan -> makeIntConst 0
    | Builtin BclDateTime as t -> Helper.CoreCall("Date", "minValue", t, [])
    | Builtin BclDateTimeOffset as t -> Helper.CoreCall("DateOffset", "minValue", t, [])
    | Builtin (FSharpSet genArg) as t -> makeSet com None t "Empty" [] genArg
    | Builtin (BclInt64|BclUInt64) as t -> Helper.CoreCall("Long", "fromInt", t, [makeIntConst 0])
    | Builtin BclBigInt as t -> Helper.CoreCall("BigInt", "fromInt32", t, [makeIntConst 0])
    | Builtin BclDecimal as t -> makeIntConst 0 |> makeDecimalFromExpr None t
    | Builtin (BclKeyValuePair(k,v)) ->
        Value(NewTuple[getZero com ctx k; getZero com ctx v], None)
    | ListSingleton(CustomOp com ctx "get_Zero" [] m) ->
        FSharp2Fable.Util.makeCallFrom com ctx None t false [] None [] m
    | _ -> Value(Null Any, None) // null

let getOne (com: ICompiler) ctx (t: Type) =
    match t with
    | Builtin (BclInt64|BclUInt64) as t -> Helper.CoreCall("Long", "fromInt", t, [makeIntConst 1])
    | Builtin BclBigInt as t -> Helper.CoreCall("BigInt", "fromInt32", t, [makeIntConst 1])
    | Builtin BclDecimal as t -> makeIntConst 1 |> makeDecimalFromExpr None t
    | ListSingleton(CustomOp com ctx "get_One" [] m) ->
        FSharp2Fable.Util.makeCallFrom com ctx None t false [] None [] m
    | _ -> makeIntConst 1

let makeAddFunction (com: ICompiler) ctx t =
    let x = makeTypedIdentUnique com t "x"
    let y = makeTypedIdentUnique com t "y"
    let body = applyOp com ctx None t Operators.addition [IdentExpr x; IdentExpr y] [t; t] []
    Function(Delegate [x; y], body, None)

let makeGenericAdder (com: ICompiler) ctx t =
    makeFunctionsObject [
        "GetZero", getZero com ctx t |> makeDelegate []
        "Add", makeAddFunction com ctx t
    ]

let makeGenericAverager (com: ICompiler) ctx t =
    let divideFn =
        let x = makeTypedIdentUnique com t "x"
        let i = makeTypedIdentUnique com (Number Int32) "i"
        let body = applyOp com ctx None t Operators.divideByInt [IdentExpr x; IdentExpr i] [t; Number Int32] []
        Function(Delegate [x; i], body, None)
    makeFunctionsObject [
        "GetZero", getZero com ctx t |> makeDelegate []
        "Add", makeAddFunction com ctx t
        "DivideByInt", divideFn
    ]

let makePojoFromLambda arg =
    let rec flattenSequential = function
        | Sequential statements ->
            List.collect flattenSequential statements
        | e -> [e]
    match arg with
    | Function(Lambda _, lambdaBody, _) ->
        (flattenSequential lambdaBody, Some []) ||> List.foldBack (fun statement acc ->
            match acc, statement with
            | Some acc, Set(_, FieldSet(fiName, _), value, _) ->
                ObjectMember(makeStrConst fiName, value, ObjectValue)::acc |> Some
            | Some acc, Set(_, ExprSet prop, value, _) ->
                ObjectMember(prop, value, ObjectValue)::acc |> Some
            | _ -> None)
    | _ -> None
    |> Option.map (fun members -> ObjectExpr(members, Any, None))
    |> Option.defaultWith (fun () -> Helper.CoreCall("Util", "jsOptions", Any, [arg]))

let makePojo (com: Fable.ICompiler) r caseRule keyValueList =
    let makeObjMember caseRule name values =
        let value =
            match values with
            | [] -> makeBoolConst true
            | [value] -> value
            | values -> Value(NewArray(ArrayValues values, Any), None)
        ObjectMember(Naming.applyCaseRule caseRule name |> makeStrConst, value, ObjectValue)
    match caseRule with
    | Value(NumberConstant(rule, _),_)
    | Value(EnumConstant(Value(NumberConstant(rule,_),_),_),_) ->
        let caseRule = enum(int rule)
        match keyValueList with
        | MaybeCasted(ArrayOrListLiteral(ms,_)) ->
            (ms, Some []) ||> List.foldBack (fun m acc ->
                match acc, m with
                // Try to get the member key and value at compile time for unions and tuples
                | Some acc, MaybeCasted(Value(NewUnion(values, uci, _, _),_)) ->
                    // Union cases with EraseAttribute are used for `Custom`-like cases
                    if FSharp2Fable.Helpers.hasAtt Atts.erase uci.Attributes then
                        match values with
                        | (Value(StringConstant name,_))::values ->
                            // Don't change the case for erased cases
                            makeObjMember CaseRules.None name values::acc |> Some
                        | _ -> None
                    else
                        let name = defaultArg (FSharp2Fable.Helpers.unionCaseCompiledName uci) uci.Name
                        makeObjMember caseRule name values::acc |> Some
                | Some acc, Value(NewTuple((Value(StringConstant name,_))::values),_) ->
                    // Don't change the case for tuples in disguise
                    makeObjMember CaseRules.None name values::acc |> Some
                | _ ->
                    None)
        | _ -> None
        |> Option.map (fun members -> ObjectExpr(members, Any, None))
        // With key & value for all members, build the POJO at compile time. If not, build it at runtime
        |> Option.defaultWith (fun () ->
            Helper.CoreCall("Util", "createObj", Any, [keyValueList; caseRule |> int |> makeIntConst]))
    | _ ->
        Helper.CoreCall("Util", "createObj", Any, [keyValueList; caseRule])

let injectArg com (ctx: Context) r moduleName methName (genArgs: (string * Type) list) args =
    let (|GenericArg|_|) genArgs genArgIndex =
        List.tryItem genArgIndex genArgs

    let buildArg = function
        | (Types.comparer, GenericArg genArgs (_,genArg)) ->
            makeComparer com genArg |> Some
        | (Types.equalityComparer, GenericArg genArgs (_,genArg)) ->
            makeEqualityComparer com genArg |> Some
        | (Types.arrayCons, GenericArg genArgs (_,genArg)) ->
            arrayCons com genArg |> Some
        | (Types.adder, GenericArg genArgs (_,genArg)) ->
            makeGenericAdder com ctx genArg |> Some
        | (Types.averager, GenericArg genArgs (_,genArg)) ->
            makeGenericAverager com ctx genArg |> Some
        | (_, genArgIndex) ->
            sprintf "Cannot inject arg to %s.%s (genArgs %A - expected index %i)"
                moduleName methName (List.map fst genArgs) genArgIndex
            |> addError com ctx.InlinePath r
            None

    Map.tryFind moduleName ReplacementsInject.fableReplacementsModules
    |> Option.bind (Map.tryFind methName)
    |> Option.map (List.choose buildArg)
    |> function
        | None -> args
        | Some injections -> args @ injections

// TODO!!! How to add other entities?
let tryEntityRef (com: Fable.ICompiler) (ent: FSharpEntity) =
    match ent.TryFullName with
    | Some Types.reference -> makeCoreRef Any "FSharpRef" "Types" |> Some
    | Some Types.matchFail -> makeCoreRef Any "MatchFailureException" "Types" |> Some
    | Some Types.result -> makeCoreRef Any "Result" "Option" |> Some
    | Some (Naming.StartsWith Types.choiceNonGeneric _) -> makeCoreRef Any "Choice" "Option" |> Some
    | Some entFullName ->
        com.Options.precompiledLib
        |> Option.bind (fun tryLib -> tryLib entFullName)
        |> Option.map (fun (entityName, importPath) ->
            let entityName = Naming.sanitizeIdentForbiddenChars entityName |> Naming.checkJsKeywords
            makeCustomImport Any entityName importPath)
    | None -> None

let tryJsConstructor com ent =
    if FSharp2Fable.Util.isReplacementCandidate ent then tryEntityRef com ent
    else FSharp2Fable.Util.entityRefMaybeGlobalOrImported com ent |> Some

let jsConstructor com ent =
    match tryJsConstructor com ent with
    | Some e -> e
    | None ->
        defaultArg ent.TryFullName ent.CompiledName
        |> sprintf "Cannot find %s constructor"
        |> addErrorAndReturnNull com [] None

let tryOp r t op args =
    Helper.CoreCall("Option", "tryOp", t, op::args, ?loc=r)

let tryCoreOp r t coreModule coreMember args =
    let op = Helper.CoreValue(coreModule, coreMember, Any)
    tryOp r t op args

let emptyGuid () =
    makeStrConst "00000000-0000-0000-0000-000000000000"

let defaultof com ctx (t: Type) =
    match t with
    | Number _ -> makeIntConst 0
    | Boolean -> makeBoolConst false
    | Builtin BclTimeSpan
    | Builtin BclDateTime
    | Builtin BclDateTimeOffset
    | Builtin (BclInt64|BclUInt64)
    | Builtin BclBigInt
    | Builtin BclDecimal -> getZero com ctx t
    | Builtin BclGuid -> emptyGuid()
    | DeclaredType(ent,_) when ent.IsValueType ->
        match tryJsConstructor com ent with
        | Some e -> Helper.ConstructorCall(e, t, [])
        // TODO: This usually happens with BCL types, raise error or warning?
        | None -> Null t |> makeValue None
    // TODO: Fail (or raise warning) if this is an unresolved generic parameter?
    | _ -> Null t |> makeValue None

let fableCoreLib (com: ICompiler) (ctx: Context) r t (i: CallInfo) (thisArg: Expr option) (args: Expr list) =
    match i.DeclaringEntityFullName, i.CompiledName with
    | _, ".ctor" -> objExpr t [] |> Some
    | _, "jsNative" ->
        // TODO: Fail at compile time?
        addWarning com ctx.InlinePath r "jsNative is being compiled without replacement, this will fail at runtime."
        let runtimeMsg =
            "A function supposed to be replaced by JS native code has been called, please check."
            |> StringConstant |> makeValue None
        Throw(error runtimeMsg, t, r) |> Some
    | _, ("nameof"|"nameof2" as meth) ->
        match args with
        | [Nameof com ctx name as arg] ->
            if meth = "nameof2"
            then NewTuple [makeStrConst name; arg] |> makeValue r |> Some
            else makeStrConst name |> Some
        | _ -> "Cannot infer name of expression"
               |> addError com ctx.InlinePath r
               makeStrConst Naming.unknown |> Some
    | _, "nameofLambda" ->
        match args with
        | [Function(_, (Nameof com ctx name), _)] -> Some name
        | [IdentExpr ident] ->
            let rec findLambda scope identName =
                match scope with
                | [] -> None
                | (_,ident2,expr)::prevScope ->
                    if identName = ident2.Name then
                        match expr with
                        | Some(Function(_, (Nameof com ctx name), _)) -> Some name
                        | Some(IdentExpr ident) -> findLambda prevScope ident.Name
                        | _ -> None
                    else findLambda prevScope identName
            findLambda ctx.Scope ident.Name
        | _ -> None
        |> Option.defaultWith (fun () ->
            "Cannot infer name of expression"
            |> addError com ctx.InlinePath r
            Naming.unknown)
        |> makeStrConst |> Some
    | _, "Async.AwaitPromise.Static" -> Helper.CoreCall("Async", "awaitPromise", t, args, ?loc=r) |> Some
    | _, "Async.StartAsPromise.Static" -> Helper.CoreCall("Async", "startAsPromise", t, args, ?loc=r) |> Some
    | "Fable.Core.Testing.Assert", _ ->
        match i.CompiledName with
        | "AreEqual" -> Helper.CoreCall("Util", "assertEqual", t, args, ?loc=r) |> Some
        | "NotEqual" -> Helper.CoreCall("Util", "assertNotEqual", t, args, ?loc=r) |> Some
        | _ -> None
    | "Fable.Core.Reflection", meth ->
        Helper.CoreCall("Reflection", meth, t, args, ?loc=r) |> Some
    | "Fable.Core.JsInterop", _ ->
        match i.CompiledName, args with
        | "importDynamic", _ ->
            Helper.GlobalCall("import", t, args, ?loc=r) |> Some
        | "importValueDynamic", [arg] ->
            let dynamicImport selector path =
                let import = Helper.GlobalCall("import", t, [path], ?loc=r)
                match selector with
                | Value(StringConstant "*",_) -> import
                | selector ->
                    let selector =
                        let m = makeIdentNonMangled "m"
                        Function(Delegate [m], Get(IdentExpr m, ExprGet selector, Any, None), None)
                    Helper.InstanceCall(import, "then", t, [selector])
            let arg =
                match arg with
                | IdentExpr ident ->
                    FSharp2Fable.Identifiers.tryGetBoundValueFromScope ctx ident.Name
                    |> Option.defaultValue arg
                | arg -> arg
            match arg with
            // TODO: Check this is not a fable-library import?
            | Import(selector,path,_,_,_) ->
                dynamicImport selector path |> Some
            | NestedLambda(args, Operation(Call(StaticCall(Import(selector,path,_,_,_)),info),_,_), None)
                when argEquals args info.Args ->
                dynamicImport selector path |> Some
            | _ ->
                "The imported value is not coming from a different file"
                |> addErrorAndReturnNull com ctx.InlinePath r |> Some
        | Naming.StartsWith "import" suffix, _ ->
            match suffix, args with
            | "Member", [path]      -> Import(makeStrConst Naming.placeholder, path, CustomImport, t, r) |> Some
            | "Default", [path]     -> Import(makeStrConst "default", path, CustomImport, t, r) |> Some
            | "SideEffects", [path] -> Import(makeStrConst "", path, CustomImport, t, r) |> Some
            | "All", [path]         -> Import(makeStrConst "*", path, CustomImport, t, r) |> Some
            | _, [selector; path]   -> Import(selector, path, CustomImport, t, r) |> Some
            | _ -> None
        // Dynamic casting, erase
        | "op_BangHat", [arg] -> Some arg
        | "op_BangBang", [arg] ->
            match arg, i.GenericArgs with
            | NewAnonymousRecord(_, exprs, fieldNames, _, _),
              [_; (_,DeclaredType(ent, []))] when ent.IsInterface ->
                // TODO: Check also if there are extra fields in the record not present in the interface?
                (None, FSharp2Fable.Helpers.getAllInterfaceMembers ent |> Seq.filter (fun memb -> memb.IsPropertyGetterMethod))
                ||> Seq.fold (fun err memb ->
                    match err with
                    | Some _ -> err
                    | None ->
                        let expectedType = memb.ReturnParameter.Type |> makeType com
                        Array.tryFindIndex ((=) memb.DisplayName) fieldNames
                        |> function
                            | None ->
                                match expectedType with
                                | Option _ -> None // Optional fields can be missing
                                | _ -> sprintf "Object doesn't contain field '%s'" memb.DisplayName |> Some
                            | Some i ->
                                let e = List.item i exprs
                                match expectedType, e.Type with
                                | Any, _ -> true
                                | Option t1, Option t2
                                | Option t1, t2
                                | t1, t2 -> typeEquals false t1 t2
                                |> function
                                    | true -> None
                                    | false ->
                                        let typeName = getTypeFullName true expectedType
                                        sprintf "Expecting type '%s' for field '%s'" typeName memb.DisplayName |> Some)
                |> function
                    | Some errMsg ->
                        addWarning com ctx.InlinePath r errMsg
                        Some arg
                    | None -> Some arg
            | _ -> Some arg
        | "op_Dynamic", [left; memb] -> getExpr r t left memb |> Some
        | "op_DynamicAssignment", [callee; prop; MaybeLambdaUncurriedAtCompileTime value] ->
            Set(callee, ExprSet prop, value, r) |> Some
        | ("op_Dollar"|"createNew" as m), callee::args ->
            let argInfo = { argInfo None args AutoUncurrying with Spread = TupleSpread }
            if m = "createNew"
            then constructorCall r t argInfo callee |> Some
            else staticCall r t argInfo callee |> Some
        | "op_EqualsEqualsGreater", [name; MaybeLambdaUncurriedAtCompileTime value] ->
            NewTuple [name; value] |> makeValue r |> Some
        | "createObj", [kvs] ->
            DelayedResolution(AsPojo(kvs, (CaseRules.None |> int |> makeIntConst)), t, r) |> Some
         | "keyValueList", [caseRule; keyValueList] ->
                DelayedResolution(AsPojo(keyValueList, caseRule), t, r) |> Some
        | "toPlainJsObj", _ ->
            let emptyObj = ObjectExpr([], t, None)
            Helper.GlobalCall("Object", Any, emptyObj::args, memb="assign", ?loc=r) |> Some
        | "jsOptions", [arg] ->
            makePojoFromLambda arg |> Some
        | "jsThis", _ ->
            makeTypedIdentNonMangled t "this" |> IdentExpr |> Some
        | "jsConstructor", _ ->
            match (genArg com ctx r 0 i.GenericArgs) with
            | DeclaredType(ent, _) -> jsConstructor com ent |> Some
            | _ -> "Only declared types define a function constructor in JS"
                   |> addError com ctx.InlinePath r; None
        | "createEmpty", _ ->
            objExpr t [] |> Some
        // Deprecated methods
        | "ofJson", _ -> Helper.GlobalCall("JSON", t, args, memb="parse", ?loc=r) |> Some
        | "toJson", _ -> Helper.GlobalCall("JSON", t, args, memb="stringify", ?loc=r) |> Some
        | ("inflate"|"deflate"), _ -> List.tryHead args
        | _ -> None
    | _ -> None

let getReference r t expr = get r t expr "contents"
let setReference r expr value = Set(expr, makeStrConst "contents" |> ExprSet, value, r)
let newReference r t value = Helper.ConstructorCall(makeCoreRef t "FSharpRef" "Types", t, [value], ?loc=r)

let references (_: ICompiler) (ctx: Context) r t (i: CallInfo) (thisArg: Expr option) (args: Expr list) =
    match i.CompiledName, thisArg, args with
    | "get_Value", Some callee, _ -> getReference r t callee |> Some
    | "set_Value", Some callee, [value] -> setReference r callee value |> Some
    | _ -> None

let getMangledNames (i: CallInfo) (thisArg: Expr option) =
    let isStatic = Option.isNone thisArg
    let pos = i.DeclaringEntityFullName.LastIndexOf('.')
    let moduleName = i.DeclaringEntityFullName.Substring(0, pos).Replace("Microsoft.", "")
    let entityName = Naming.sanitizeIdentForbiddenChars (i.DeclaringEntityFullName.Substring(pos + 1))
    let memberName = Naming.sanitizeIdentForbiddenChars (i.CompiledName)
    let mangledName = Naming.buildNameWithoutSanitationFrom entityName isStatic memberName i.OverloadSuffix.Value
    moduleName, mangledName

let bclType (_: ICompiler) (ctx: Context) r t (i: CallInfo) (thisArg: Expr option) (args: Expr list) =
    let moduleName, mangledName = getMangledNames i thisArg
    let args = match thisArg with Some callee -> callee::args | _ -> args
    Helper.CoreCall(moduleName, mangledName, t, args, i.SignatureArgTypes, ?loc=r) |> Some

let fsharpModule (com: ICompiler) (ctx: Context) r (t: Type) (i: CallInfo) (thisArg: Expr option) (args: Expr list) =
    let moduleName, mangledName = getMangledNames i thisArg
    Helper.CoreCall(moduleName, mangledName, t, args, i.SignatureArgTypes, ?loc=r) |> Some

let getPrecompiledLibMangledName entityName memberName overloadSuffix isStatic =
    let memberName = Naming.sanitizeIdentForbiddenChars memberName
    let entityName = Naming.sanitizeIdentForbiddenChars entityName
    let name, memberPart =
        match entityName, isStatic with
        | "", _ -> memberName, Naming.NoMemberPart
        | _, true -> entityName, Naming.StaticMemberPart(memberName, overloadSuffix)
        | _, false -> entityName, Naming.InstanceMemberPart(memberName, overloadSuffix)
    Naming.buildNameWithoutSanitation name memberPart |> Naming.checkJsKeywords

let precompiledLib r (t: Type) (i: CallInfo) (thisArg: Expr option) (args: Expr list) (entityName, importPath) =
    let mangledName = getPrecompiledLibMangledName entityName i.CompiledName i.OverloadSuffix.Value (Option.isNone thisArg)
    if i.IsModuleValue
    then makeCustomImport t mangledName importPath
    else
        let argInfo = { argInfo thisArg args (Typed i.SignatureArgTypes) with Spread = i.Spread }
        makeCustomImport Any mangledName importPath |> staticCall r t argInfo

let getPrecompiledLibReflectionName entityName =
    let entityName = Naming.sanitizeIdentForbiddenChars entityName
    Naming.buildNameWithoutSanitation entityName Naming.ReflectionMemberPart |> Naming.checkJsKeywords

let precompiledLibReflection r (args: Expr list) (entityName, importPath) =
    let mangledName = getPrecompiledLibReflectionName entityName
    let argTypes = args |> List.map (fun _ -> MetaType)
    let argInfo = { argInfo None args (Typed argTypes) with Spread = Fable.NoSpread }
    makeCustomImport Any mangledName importPath |> staticCall r MetaType argInfo

let fsFormat (com: ICompiler) (ctx: Context) r t (i: CallInfo) (thisArg: Expr option) (args: Expr list) =
    match i.CompiledName, thisArg, args with
    | "get_Value", Some callee, _ ->
        get None t callee "input" |> Some
    | "PrintFormatToStringThen", _, _ ->
        match args with
        | [_] -> Helper.CoreCall("String", "toText", t, args, i.SignatureArgTypes, ?loc=r) |> Some
        | [cont; fmt] -> Helper.InstanceCall(fmt, "cont", t, [cont]) |> Some
        | _ -> None
    | "PrintFormatToString", _, _ ->
        Helper.CoreCall("String", "toText", t, args, i.SignatureArgTypes, ?loc=r) |> Some
    | "PrintFormatLine", _, _ ->
        Helper.CoreCall("String", "toConsole", t, args, i.SignatureArgTypes, ?loc=r) |> Some
    | ("PrintFormatToError"|"PrintFormatLineToError"), _, _ ->
        // addWarning com ctx.FileName r "eprintf will behave as eprintfn"
        Helper.CoreCall("String", "toConsoleError", t, args, i.SignatureArgTypes, ?loc=r) |> Some
    | ("PrintFormatToTextWriter"|"PrintFormatLineToTextWriter"), _, _::args ->
        // addWarning com ctx.FileName r "fprintfn will behave as printfn"
        Helper.CoreCall("String", "toConsole", t, args, i.SignatureArgTypes, ?loc=r) |> Some
    | "PrintFormat", _, _ ->
        // addWarning com ctx.FileName r "Printf will behave as printfn"
        Helper.CoreCall("String", "toConsole", t, args, i.SignatureArgTypes, ?loc=r) |> Some
    | "PrintFormatThen", _, arg::callee::_ ->
        Helper.InstanceCall(callee, "cont", t, [arg]) |> Some
    | "PrintFormatToStringThenFail", _, _ ->
        Helper.CoreCall("String", "toFail", t, args, i.SignatureArgTypes, ?loc=r) |> Some
    | ("PrintFormatToStringBuilder"      // bprintf
    |  "PrintFormatToStringBuilderThen"  // Printf.kbprintf
       ), _, _ -> fsharpModule com ctx r t i thisArg args
    | ".ctor", _, arg::_ ->
        Helper.CoreCall("String", "printf", t, [arg], i.SignatureArgTypes, ?loc=r) |> Some
    | _ -> None

let operators (com: ICompiler) (ctx: Context) r t (i: CallInfo) (thisArg: Expr option) (args: Expr list) =
    let curriedApply r t applied args =
        Operation(CurriedApply(applied, args), t, r)

    let compose (com: ICompiler) r t f1 f2 =
        let argType, retType =
            match t with
            | FunctionType(LambdaType argType, retType) -> argType, retType
            | _ -> Any, Any
        let tempVar = makeTypedIdentUnique com argType "arg"
        let tempVarExpr =
            match argType with
            // Erase unit references, because the arg may be erased
            | Unit -> Value(UnitConstant, None)
            | _ -> IdentExpr tempVar
        let body =
            [tempVarExpr]
            |> curriedApply None Any f1
            |> List.singleton
            |> curriedApply r retType f2
        Function(Lambda tempVar, body, None)

    let math r t (args: Expr list) argTypes methName =
        let meth = Naming.lowerFirst methName
        Helper.GlobalCall("Math", t, args, argTypes, meth, ?loc=r)

    match i.CompiledName, args with
    | "DefaultArg", _ ->
        Helper.CoreCall("Option", "defaultArg", t, args, i.SignatureArgTypes, ?loc=r) |> Some
    | "DefaultAsyncBuilder", _ ->
        makeCoreRef t "singleton" "AsyncBuilder" |> Some
    // Erased operators.
    // KeyValuePair is already compiled as a tuple
    | ("KeyValuePattern"|"Identity"|"Box"|"Unbox"|"ToEnum"), [arg] -> TypeCast(arg, t) |> Some
    // Cast to unit to make sure nothing is returned when wrapped in a lambda, see #1360
    | "Ignore", _ -> "void ($0)" |> emitJs r t args |> Some
    // Number and String conversions
    | ("ToSByte"|"ToByte"|"ToInt8"|"ToUInt8"|"ToInt16"|"ToUInt16"|"ToInt"|"ToUInt"|"ToInt32"|"ToUInt32"), _ ->
        toInt com ctx r t args |> Some
    | "ToInt64", _ -> toLong com ctx r false t args |> Some
    | "ToUInt64", _ -> toLong com ctx r true t args |> Some
    | ("ToSingle"|"ToDouble"), _ -> toFloat com ctx r t args |> Some
    | "ToDecimal", _ -> toDecimal com ctx r t args |> Some
    | "ToChar", _ -> toChar args.Head |> Some
    | "ToString", _ -> toString com ctx r args |> Some
    | "CreateSequence", [xs] -> toSeq t xs |> Some
    | "CreateDictionary", [arg] -> makeDictionary com r t arg |> Some
    | "CreateSet", _ -> (genArg com ctx r 0 i.GenericArgs) |> makeSet com r t "OfSeq" args |> Some
    // Ranges
    | ("op_Range"|"op_RangeStep"), _ ->
        let genArg = genArg com ctx r 0 i.GenericArgs
        let addStep args =
            match args with
            | [first; last] -> [first; getOne com ctx genArg; last]
            | _ -> args
        let modul, meth, args =
            match genArg with
            | Char -> "Seq", "rangeChar", args
            | Builtin BclInt64 -> "Seq", "rangeLong", (addStep args) @ [makeBoolConst false]
            | Builtin BclUInt64 -> "Seq", "rangeLong", (addStep args) @ [makeBoolConst true]
            | Builtin BclDecimal -> "Seq", "rangeDecimal", addStep args
            | Builtin BclBigInt -> "BigInt", "range", addStep args
            | _ -> "Seq", "rangeNumber", addStep args
        Helper.CoreCall(modul, meth, t, args, i.SignatureArgTypes, ?loc=r) |> Some
    // Pipes and composition
    | "op_PipeRight", [x; f]
    | "op_PipeLeft", [f; x] -> curriedApply r t f [x] |> Some
    | "op_PipeRight2", [x; y; f]
    | "op_PipeLeft2", [f; x; y] -> curriedApply r t f [x; y] |> Some
    | "op_PipeRight3", [x; y; z; f]
    | "op_PipeLeft3", [f; x; y; z] -> curriedApply r t f [x; y; z] |> Some
    | "op_ComposeRight", [f1; f2] -> compose com r t f1 f2 |> Some
    | "op_ComposeLeft", [f2; f1] -> compose com r t f1 f2 |> Some
    // Strings
    | ("PrintFormatToString"             // sprintf
    |  "PrintFormatToStringThen"         // Printf.ksprintf
    |  "PrintFormat" | "PrintFormatLine" // printf / printfn
    |  "PrintFormatToError"              // eprintf
    |  "PrintFormatLineToError"          // eprintfn
    |  "PrintFormatThen"                 // Printf.kprintf
    |  "PrintFormatToStringThenFail"     // Printf.failwithf
    |  "PrintFormatToStringBuilder"      // bprintf
    |  "PrintFormatToStringBuilderThen"  // Printf.kbprintf
        ), _ -> fsFormat com ctx r t i thisArg args
    | ("Failure"
    |  "FailurePattern"  // (|Failure|_|)
    |  "LazyPattern"     // (|Lazy|_|)
    |  "Lock"            // lock
    |  "NullArg"         // nullArg
    |  "Using"           // using
       ), _ -> fsharpModule com ctx r t i thisArg args
    // Exceptions
    | "FailWith", [msg] | "InvalidOp", [msg] ->
        Throw(error msg, t, r) |> Some
    | "InvalidArg", [argName; msg] ->
        let msg = add (add msg (s "\\nParameter name: ")) argName
        Throw(error msg, t, r) |> Some
    | "Raise", [arg] -> Throw(arg, t, r) |> Some
    | "Reraise", _ ->
        match ctx.CaughtException with
        | Some ex -> Throw(IdentExpr ex, t, r) |> Some
        | None ->
            "`reraise` used in context where caught exception is not available, please report"
            |> addError com ctx.InlinePath r
            Throw(error (s ""), t, r) |> Some
    // Math functions
    // TODO: optimize square pow: x * x
    | "Pow", _ | "PowInteger", _ | "op_Exponentiation", _ ->
        match resolveArgTypes i.SignatureArgTypes i.GenericArgs with
        | Builtin(BclDecimal)::_  ->
            Helper.CoreCall("Decimal", "pow", t, args, i.SignatureArgTypes, ?thisArg=thisArg, ?loc=r) |> Some
        | _ -> math r t args i.SignatureArgTypes "pow" |> Some
    | ("Ceiling" | "Floor" as meth), _ ->
        let meth = Naming.lowerFirst meth
        match resolveArgTypes i.SignatureArgTypes i.GenericArgs with
        | Builtin(BclDecimal)::_  ->
            Helper.CoreCall("Decimal", meth, t, args, i.SignatureArgTypes, ?thisArg=thisArg, ?loc=r) |> Some
        | _ ->
            let meth = if meth = "ceiling" then "ceil" else meth
            math r t args i.SignatureArgTypes meth |> Some
    | "Log", [arg1; arg2] ->
        // "Math.log($0) / Math.log($1)"
        let dividend = math None t [arg1] (List.take 1 i.SignatureArgTypes) "log"
        let divisor = math None t [arg2] (List.skip 1 i.SignatureArgTypes) "log"
        makeBinOp r t dividend divisor BinaryDivide |> Some
    | "Abs", _ ->
        match resolveArgTypes i.SignatureArgTypes i.GenericArgs with
        | Builtin(BclInt64 | BclBigInt | BclDecimal as bt)::_  ->
            Helper.CoreCall(coreModFor bt, "abs", t, args, i.SignatureArgTypes, ?thisArg=thisArg, ?loc=r) |> Some
        | _ -> math r t args i.SignatureArgTypes i.CompiledName |> Some
    | "Acos", _ | "Asin", _ | "Atan", _ | "Atan2", _
    | "Cos", _ | "Cosh", _ | "Exp", _ | "Log", _ | "Log10", _
    | "Sin", _ | "Sinh", _ | "Sqrt", _ | "Tan", _ | "Tanh", _ ->
        math r t args i.SignatureArgTypes i.CompiledName |> Some
    | "Round", _ ->
        match resolveArgTypes i.SignatureArgTypes i.GenericArgs with
        | Builtin(BclDecimal)::_  ->
            Helper.CoreCall("Decimal", "round", t, args, i.SignatureArgTypes, ?thisArg=thisArg, ?loc=r) |> Some
        | _ -> Helper.CoreCall("Util", "round", t, args, i.SignatureArgTypes, ?thisArg=thisArg, ?loc=r) |> Some
    | "Truncate", _ ->
        match resolveArgTypes i.SignatureArgTypes i.GenericArgs with
        | Builtin(BclDecimal)::_  ->
            Helper.CoreCall("Decimal", "truncate", t, args, i.SignatureArgTypes, ?thisArg=thisArg, ?loc=r) |> Some
        | _ -> Helper.GlobalCall("Math", t, args, i.SignatureArgTypes, memb="trunc", ?loc=r) |> Some
    | "Sign", _ ->
        let args = toFloat com ctx r t args |> List.singleton
        Helper.CoreCall("Util", "sign", t, args, i.SignatureArgTypes, ?loc=r) |> Some
    // Numbers
    | ("Infinity"|"InfinitySingle"), _ ->
        Helper.GlobalIdent("Number", "POSITIVE_INFINITY", t, ?loc=r) |> Some
    | ("NaN"|"NaNSingle"), _ ->
        Helper.GlobalIdent("Number", "NaN", t, ?loc=r) |> Some
    | "Fst", [tup] -> Get(tup, TupleGet 0, t, r) |> Some
    | "Snd", [tup] -> Get(tup, TupleGet 1, t, r) |> Some
    // Reference
    | "op_Dereference", [arg] -> getReference r t arg  |> Some
    | "op_ColonEquals", [o; v] -> setReference r o v |> Some
    | "Ref", [arg] -> newReference r t arg |> Some
    | ("Increment"|"Decrement"), _ ->
        if i.CompiledName = "Increment" then "void($0.contents++)" else "void($0.contents--)"
        |> emitJs r t args |> Some
    // Concatenates two lists
    | "op_Append", _ -> Helper.CoreCall("List", "append", t, args, i.SignatureArgTypes, ?thisArg=thisArg, ?loc=r) |> Some
    | (Operators.inequality | "Neq"), [left; right] -> equals com r false left right |> Some
    | (Operators.equality | "Eq"), [left; right] -> equals com r true left right |> Some
    | "IsNull", [arg] -> makeEqOp r arg (Null arg.Type |> makeValue None) BinaryEqual |> Some
    | "Hash", [arg] -> structuralHash r arg |> Some
    // Comparison
    | "Compare", [left; right] -> compare com r left right |> Some
    | (Operators.lessThan | "Lt"), [left; right] -> compareIf com r left right BinaryLess |> Some
    | (Operators.lessThanOrEqual | "Lte"), [left; right] -> compareIf com r left right BinaryLessOrEqual |> Some
    | (Operators.greaterThan | "Gt"), [left; right] -> compareIf com r left right BinaryGreater |> Some
    | (Operators.greaterThanOrEqual | "Gte"), [left; right] -> compareIf com r left right BinaryGreaterOrEqual |> Some
    | ("Min"|"Max" as meth), _ ->
        let f = makeComparerFunction com t
        Helper.CoreCall("Util", Naming.lowerFirst meth, t, f::args, i.SignatureArgTypes, ?loc=r) |> Some
    | "Not", [operand] -> // TODO: Check custom operator?
        makeUnOp r t operand UnaryNot |> Some
    | Patterns.SetContains Operators.standardSet, _ ->
        applyOp com ctx r t i.CompiledName args i.SignatureArgTypes i.GenericArgs |> Some
    // Type info
    | "TypeOf", _ -> (genArg com ctx r 0 i.GenericArgs) |> makeTypeInfo r |> Some
    | "TypeDefOf", _ -> (genArg com ctx r 0 i.GenericArgs) |> makeTypeDefinitionInfo r |> Some
    | _ -> None

let chars (com: ICompiler) (ctx: Context) r t (i: CallInfo) (_: Expr option) (args: Expr list) =
    let icall r t args argTypes memb  =
        match args, argTypes with
        | thisArg::args, _::argTypes ->
            let info = argInfo (Some thisArg) args (Typed argTypes)
            instanceCall r t info (makeStrConst memb |> Some) |> Some
        | _ -> None
    match i.CompiledName with
    | "ToUpper" -> icall r t args i.SignatureArgTypes "toLocaleUpperCase"
    | "ToUpperInvariant" -> icall r t args i.SignatureArgTypes "toUpperCase"
    | "ToLower" -> icall r t args i.SignatureArgTypes "toLocaleLowerCase"
    | "ToLowerInvariant" -> icall r t args i.SignatureArgTypes "toLowerCase"
    | "ToString" -> toString com ctx r args |> Some
    | "GetUnicodeCategory" | "IsControl" | "IsDigit" | "IsLetter"
    | "IsLetterOrDigit" | "IsUpper" | "IsLower" | "IsNumber"
    | "IsPunctuation" | "IsSeparator" | "IsSymbol" | "IsWhiteSpace"
    | "IsHighSurrogate" | "IsLowSurrogate" | "IsSurrogate" ->
        let methName = Naming.lowerFirst i.CompiledName
        let methName = if List.length args > 1 then methName + "2" else methName
        Helper.CoreCall("Char", methName, t, args, i.SignatureArgTypes, ?loc=r) |> Some
    | "IsSurrogatePair" | "Parse" ->
        let methName = Naming.lowerFirst i.CompiledName
        Helper.CoreCall("Char", methName, t, args, i.SignatureArgTypes, ?loc=r) |> Some
    | _ -> None

let implementedStringFunctions =
    set [| "Compare"
           "CompareTo"
           "EndsWith"
           "Format"
           "IndexOfAny"
           "Insert"
           "IsNullOrEmpty"
           "IsNullOrWhiteSpace"
           "PadLeft"
           "PadRight"
           "Remove"
           "Replace"
           "Substring"
        |]

let strings (com: ICompiler) (ctx: Context) r t (i: CallInfo) (thisArg: Expr option) (args: Expr list) =
    match i.CompiledName, thisArg, args with
    | ".ctor", _, fstArg::_ ->
        match fstArg.Type with
        | Char ->
            match args with
            | [_; _] -> emitJs r t args "Array($1 + 1).join($0)" |> Some // String(char, int)
            | _ -> "Unexpected arguments in System.String constructor."
                   |> addErrorAndReturnNull com ctx.InlinePath r |> Some
        | Array _ ->
            match args with
            | [_] -> emitJs r t args "$0.join('')" |> Some // String(char[])
            | [_; _; _] -> emitJs r t args "$0.join('').substr($1, $2)" |> Some // String(char[], int, int)
            | _ -> "Unexpected arguments in System.String constructor."
                   |> addErrorAndReturnNull com ctx.InlinePath r |> Some
        | _ ->
            fsFormat com ctx r t i thisArg args
    | "get_Length", Some c, _ -> get r t c "length" |> Some
    | "get_Chars", Some c, _ ->
        Helper.CoreCall("String", "getCharAtIndex", t, args, i.SignatureArgTypes, c, ?loc=r) |> Some
    | "Equals", Some x, [y] | "Equals", None, [x; y] ->
        makeEqOp r x y BinaryEqualStrict |> Some
    | "Equals", Some x, [y; kind] | "Equals", None, [x; y; kind] ->
        let left = Helper.CoreCall("String", "compare", Number Int32, [x; y; kind])
        makeEqOp r left (makeIntConst 0) BinaryEqualStrict |> Some
    | "Contains", Some c, arg::_ ->
        if (List.length args) > 1 then
            addWarning com ctx.InlinePath r "String.Contains: second argument is ignored"
        let left = Helper.InstanceCall(c, "indexOf", Number Int32, [arg])
        makeEqOp r left (makeIntConst 0) BinaryGreaterOrEqual |> Some
    | "StartsWith", Some c, [_str] ->
        let left = Helper.InstanceCall(c, "indexOf", Number Int32, args)
        makeEqOp r left (makeIntConst 0) BinaryEqualStrict |> Some
    | "StartsWith", Some c, [_str; _comp] ->
        Helper.CoreCall("String", "startsWith", t, args, i.SignatureArgTypes, c, ?loc=r) |> Some
    | ReplaceName [ "ToUpper",          "toLocaleUpperCase"
                    "ToUpperInvariant", "toUpperCase"
                    "ToLower",          "toLocaleLowerCase"
                    "ToLowerInvariant", "toLowerCase" ] methName, Some c, args ->
        Helper.InstanceCall(c, methName, t, args, i.SignatureArgTypes, ?loc=r) |> Some
    | ("IndexOf" | "LastIndexOf"), Some c, _ ->
        match args with
        | [ExprType Char]
        | [ExprType String]
        | [ExprType Char; ExprType(Number Int32)]
        | [ExprType String; ExprType(Number Int32)] ->
            Helper.InstanceCall(c, Naming.lowerFirst i.CompiledName, t, args, i.SignatureArgTypes, ?loc=r) |> Some
        | _ -> "The only extra argument accepted for String.IndexOf/LastIndexOf is startIndex."
               |> addErrorAndReturnNull com ctx.InlinePath r |> Some
    | ("Trim" | "TrimStart" | "TrimEnd"), Some c, _ ->
        let methName = Naming.lowerFirst i.CompiledName
        match args with
        | [] -> Helper.InstanceCall(c, methName, t, [], i.SignatureArgTypes, ?loc=r) |> Some
        | head::tail ->
            let spread =
                match head.Type, tail with
                | Array _, [] -> true
                | _ -> false
            Helper.CoreCall("String", methName, t, c::args, hasSpread=spread, ?loc=r) |> Some
    | "ToCharArray", Some c, _ ->
        stringToCharArray t c |> Some
    | "Split", Some c, _ ->
        match args with
        // Optimization
        | [] -> Helper.InstanceCall(c, "split", t, [makeStrConst ""]) |> Some
        | [Value(CharConstant _,_) as separator]
        | [Value(StringConstant _,_) as separator]
        | [Value(NewArray(ArrayValues [separator],_),_)] ->
            Helper.InstanceCall(c, "split", t, [separator]) |> Some
        | [arg1; ExprType(Enum _) as arg2] ->
            let arg1 =
                match arg1.Type with
                | Array _ -> arg1
                | _ -> Value(NewArray(ArrayValues [arg1], String), None)
            let args = [arg1; Value(Null Any, None); arg2]
            Helper.CoreCall("String", "split", t, c::args, ?loc=r) |> Some
        | args ->
            Helper.CoreCall("String", "split", t, args, i.SignatureArgTypes, ?thisArg=thisArg, ?loc=r) |> Some
    | "Join", None, _ ->
        let methName =
            match i.SignatureArgTypes with
            | [_; Array _; Number _; Number _] -> "joinWithIndices"
            | _ -> "join"
        Helper.CoreCall("String", methName, t, args, ?loc=r) |> Some
    | "Concat", None, _ ->
        match i.SignatureArgTypes with
        | [Array _ | IEnumerable] ->
            Helper.CoreCall("String", "join", t, ((makeStrConst "")::args), ?loc=r) |> Some
        | _ ->
            Helper.CoreCall("String", "concat", t, args, hasSpread=true, ?loc=r) |> Some
    | "CompareOrdinal", None, _ ->
        Helper.CoreCall("String", "compareOrdinal", t, args, ?loc=r) |> Some
    | Patterns.SetContains implementedStringFunctions, thisArg, args ->
        let hasSpread = match i.Spread with SeqSpread -> true | _ -> false
        Helper.CoreCall("String", Naming.lowerFirst i.CompiledName, t, args, i.SignatureArgTypes,
                        hasSpread=hasSpread, ?thisArg=thisArg, ?loc=r) |> Some
    | _ -> None

let stringModule (com: ICompiler) (ctx: Context) r t (i: CallInfo) (_: Expr option) (args: Expr list) =
    match i.CompiledName, args with
    | "Length", [arg] -> get r t arg "length" |> Some
    | ("Iterate" | "IterateIndexed" | "ForAll" | "Exists"), _ ->
        // Cast the string to char[], see #1279
        let args = args |> List.replaceLast (fun e -> stringToCharArray e.Type e)
        Helper.CoreCall("Seq", Naming.lowerFirst i.CompiledName, t, args, i.SignatureArgTypes, ?loc=r) |> Some
    | ("Map" | "MapIndexed" | "Collect"), _ ->
        // Cast the string to char[], see #1279
        let args = args |> List.replaceLast (fun e -> stringToCharArray e.Type e)
        let name = Naming.lowerFirst i.CompiledName
        emitJs r t [Helper.CoreCall("Seq", name, Any, args, i.SignatureArgTypes)] "Array.from($0).join('')" |> Some
    | "Concat", _ ->
        Helper.CoreCall("String", "join", t, args, ?loc=r) |> Some
    // Rest of StringModule methods
    | meth, args ->
        Helper.CoreCall("String", Naming.lowerFirst meth, t, args, i.SignatureArgTypes, ?loc=r) |> Some

let getEnumerator r t expr =
    Helper.CoreCall("Seq", "getEnumerator", t, [toSeq Any expr], ?loc=r)

let seqs (com: ICompiler) (ctx: Context) r (t: Type) (i: CallInfo) (thisArg: Expr option) (args: Expr list) =
    let sort r returnType descending projection args genArg =
        let compareFn =
            let identExpr ident =
                match projection with
                | Some projection ->
                    let info = argInfo None [IdentExpr ident] NoUncurrying
                    Operation(Call(StaticCall projection, info), genArg, None)
                | None -> IdentExpr ident
            let x = makeTypedIdentUnique com genArg "x"
            let y = makeTypedIdentUnique com genArg "y"
            let comparison =
                let comparison = compare com None (identExpr x) (identExpr y)
                if descending
                then makeUnOp None (Fable.Number Int32) comparison UnaryMinus
                else comparison
            Function(Delegate [x; y], comparison, None)
        Helper.CoreCall("Seq", "sortWith", returnType, compareFn::args, ?loc=r) |> Some

    match i.CompiledName, args with
    | "Cast", [arg] -> Some arg // Erase
    | ("Cache"|"ToArray"), [arg] -> toArray com t arg |> Some
    | "OfList", [arg] -> toSeq t arg |> Some
    | "ToList", _ -> Helper.CoreCall("List", "ofSeq", t, args, i.SignatureArgTypes, ?loc=r) |> Some
    | "ChunkBySize" | "Permute" as meth, [arg1; arg2] ->
        let arg2 = toArray com (Array Any) arg2
        let args =
            match meth, t with
            | "Permute", DeclaredType(_seq, [genArg]) ->
                [arg1; arg2] @ [arrayCons com genArg]
            | _ -> [arg1; arg2]
        let result = Helper.CoreCall("Array", Naming.lowerFirst meth, Any, args)
        Helper.CoreCall("Seq", "ofArray", t, [result]) |> Some
    // For Using we need to cast the argument to IDisposable
    | "EnumerateUsing", [arg; f] ->
        Helper.CoreCall("Seq", "enumerateUsing", t, [arg; f], i.SignatureArgTypes, ?loc=r) |> Some
    | ("Sort" | "SortDescending" as meth), args ->
        (genArg com ctx r 0 i.GenericArgs) |> sort r t (meth = "SortDescending") None args
    | ("SortBy" | "SortByDescending" as meth), projection::args ->
        (genArg com ctx r 1 i.GenericArgs) |> sort r t (meth = "SortByDescending") (Some projection) args
    | ("GroupBy" | "CountBy" as meth), args ->
        let meth = Naming.lowerFirst meth
        let args = injectArg com ctx r "Map" meth i.GenericArgs args
        Helper.CoreCall("Map", meth, t, args, i.SignatureArgTypes, ?loc=r) |> Some
    | ("Distinct" | "DistinctBy" as meth), args ->
        let meth = Naming.lowerFirst meth
        let args = injectArg com ctx r "Set" meth i.GenericArgs args
        Helper.CoreCall("Set", meth, t, args, i.SignatureArgTypes, ?loc=r) |> Some
    | "TryExactlyOne", args ->
        tryCoreOp r t "Seq" "exactlyOne" args |> Some
    | meth, _ ->
        let meth = Naming.lowerFirst meth
        let args = injectArg com ctx r "Seq" meth i.GenericArgs args
        Helper.CoreCall("Seq", meth, t, args, i.SignatureArgTypes, ?thisArg=thisArg, ?loc=r) |> Some

let resizeArrays (com: ICompiler) (ctx: Context) r (t: Type) (i: CallInfo) (thisArg: Expr option) (args: Expr list) =
    match i.CompiledName, thisArg, args with
    // Use Any to prevent creation of a typed array (not resizable)
    // TODO: Include a value in Fable AST to indicate the Array should always be dynamic?
    | ".ctor", _, [] ->
        makeArray Any [] |> Some
    | ".ctor", _, [ExprType(Number _)] ->
        makeArray Any [] |> Some
    // Optimize expressions like `ResizeArray [|1|]` or `ResizeArray [1]`
    | ".ctor", _, [MaybeCasted(ArrayOrListLiteral(vals,_))] ->
        makeArray Any vals |> Some
    | ".ctor", _, args ->
        Helper.GlobalCall("Array", t, args, memb="from", ?loc=r) |> Some
    | "get_Item", Some ar, [idx] -> getExpr r t ar idx |> Some
    | "set_Item", Some ar, [idx; value] -> Set(ar, ExprSet idx, value, r) |> Some
    | "Add", Some ar, [arg] ->
        "void ($0)" |> emitJs r t [Helper.InstanceCall(ar, "push", t, [arg])] |> Some
    | "Remove", Some ar, [arg] ->
        Helper.CoreCall("Array", "removeInPlace", t, [arg; ar], ?loc=r) |> Some
    | "RemoveAll", Some ar, [arg] ->
        Helper.CoreCall("Array", "removeAllInPlace", t, [arg; ar], ?loc=r) |> Some
    | "FindIndex", Some ar, [arg] ->
        Helper.InstanceCall(ar, "findIndex", t, [arg], ?loc=r) |> Some
    | "FindLastIndex", Some ar, [arg] ->
        Helper.CoreCall("Array", "findLastIndex", t, [arg; ar], ?loc=r) |> Some
    | "GetEnumerator", Some ar, _ -> getEnumerator r t ar |> Some
    // ICollection members, implemented in dictionaries and sets too. We need runtime checks (see #1120)
    | "get_Count", Some (MaybeCasted(ar)), _ ->
        match ar.Type with
        // Fable translates System.Collections.Generic.List as Array
        // TODO: Check also IList?
        | Array _ ->  get r t ar "length" |> Some
        | _ -> Helper.CoreCall("Util", "count", t, [ar], ?loc=r) |> Some
    | "Clear", Some ar, _ ->
        Helper.CoreCall("Util", "clear", t, [ar], ?loc=r) |> Some
    | "Find", Some ar, [arg] ->
        let opt = Helper.CoreCall("Seq", "tryFind", t, [arg; ar; defaultof com ctx t], ?loc=r)
        Helper.CoreCall("Option", "value", t, [opt], ?loc=r) |> Some
    | "Exists", Some ar, [arg] ->
        let left = Helper.InstanceCall(ar, "findIndex", Number Int32, [arg], ?loc=r)
        makeEqOp r left (makeIntConst -1) BinaryGreater |> Some
    | "FindLast", Some ar, [arg] ->
        let opt = Helper.CoreCall("Seq", "tryFindBack", t, [arg; ar; defaultof com ctx t], ?loc=r)
        Helper.CoreCall("Option", "value", t, [opt], ?loc=r) |> Some
    | "FindAll", Some ar, [arg] ->
        Helper.CoreCall("Seq", "filter", t, [arg; ar], ?loc=r) |> toArray com t |> Some
    | "AddRange", Some ar, [arg] ->
        Helper.CoreCall("Array", "addRangeInPlace", t, [arg; ar], ?loc=r) |> Some
    | "Contains", Some (MaybeCasted(ar)), [arg] ->
        match ar.Type with
        | Array _ ->
            let left = Helper.InstanceCall(ar, "indexOf", Number Int32, [arg], ?loc=r)
            makeEqOp r left (makeIntConst 0) BinaryGreaterOrEqual |> Some
        | _ -> Helper.InstanceCall(ar, "has", t, args, ?loc=r) |> Some
    | "IndexOf", Some ar, args ->
        Helper.InstanceCall(ar, "indexOf", t, args, ?loc=r) |> Some
    | "Insert", Some ar, [idx; arg] ->
        Helper.InstanceCall(ar, "splice", t, [idx; makeIntConst 0; arg], ?loc=r) |> Some
    | "RemoveRange", Some ar, args ->
        Helper.InstanceCall(ar, "splice", t, args, ?loc=r) |> Some
    | "RemoveAt", Some ar, [idx] ->
        Helper.InstanceCall(ar, "splice", t, [idx; makeIntConst 1], ?loc=r) |> Some
    | "Reverse", Some ar, [] ->
        Helper.InstanceCall(ar, "reverse", t, args, ?loc=r) |> Some
    | "Sort", Some ar, [] ->
        let compareFn = (genArg com ctx r 0 i.GenericArgs) |> makeComparerFunction com
        Helper.InstanceCall(ar, "sort", t, [compareFn], ?loc=r) |> Some
    | "Sort", Some ar, [ExprType(Fable.FunctionType _)] ->
        Helper.InstanceCall(ar, "sort", t, args, ?loc=r) |> Some
    | "ToArray", Some ar, [] ->
        Helper.InstanceCall(ar, "slice", t, args, ?loc=r) |> Some
    | _ -> None

let nativeArrayFunctions =
    dict [| "Exists", "some"
            "Filter", "filter"
            "Find", "find"
            "FindIndex", "findIndex"
            "ForAll", "every"
            "Iterate", "forEach"
            "Reduce", "reduce"
            "ReduceBack", "reduceRight"
            "SortInPlace", "sort"
            "SortInPlaceWith", "sort" |]

let tuples (_: ICompiler) (ctx: Context) r (t: Type) (i: CallInfo) (thisArg: Expr option) (args: Expr list) =
    match i.CompiledName, thisArg with
    | "get_Item1", Some x -> Get(x, TupleGet 0, t, r) |> Some
    | "get_Item2", Some x -> Get(x, TupleGet 1, t, r) |> Some
    | "get_Item3", Some x -> Get(x, TupleGet 2, t, r) |> Some
    | "get_Item4", Some x -> Get(x, TupleGet 3, t, r) |> Some
    | "get_Item5", Some x -> Get(x, TupleGet 4, t, r) |> Some
    | "get_Item6", Some x -> Get(x, TupleGet 5, t, r) |> Some
    | "get_Item7", Some x -> Get(x, TupleGet 6, t, r) |> Some
    | "get_Rest", Some x -> Get(x, TupleGet 7, t, r) |> Some
    | _ -> None

let arrays (_: ICompiler) (ctx: Context) r (t: Type) (i: CallInfo) (thisArg: Expr option) (args: Expr list) =
    match i.CompiledName, thisArg, args with
    | "get_Length", Some ar, _ -> get r t ar "length" |> Some
    | "get_Item", Some ar, [idx] -> getExpr r t ar idx |> Some
    | "set_Item", Some ar, [idx; value] -> Set(ar, ExprSet idx, value, r) |> Some
    | "Copy", None, [source; target; count] ->
        Helper.CoreCall("Array", "copyTo", t, [source; makeIntConst 0; target; makeIntConst 0; count], i.SignatureArgTypes, ?loc=r) |> Some
    | "Copy", None, [source; sourceIndex; target; targetIndex; count] ->
        Helper.CoreCall("Array", "copyTo", t, args, i.SignatureArgTypes, ?loc=r) |> Some
    | "GetEnumerator", Some ar, _ -> getEnumerator r t ar |> Some
    | _ -> None

let arrayModule (com: ICompiler) (ctx: Context) r (t: Type) (i: CallInfo) (_: Expr option) (args: Expr list) =
    let inline newArray size t =
        Value(NewArray(ArrayAlloc size, t), None)
    let createArray size value =
        match t, value with
        | Array(Number _ as t2), None -> newArray size t2
        | Array t2, value ->
            let value = value |> Option.defaultWith (fun () -> getZero com ctx t2)
            // If we don't fill the array some operations may behave unexpectedly, like Array.prototype.reduce
            Helper.CoreCall("Array", "fill", t, [newArray size t2; makeIntConst 0; size; value])
        | _ -> sprintf "Expecting an array type but got %A" t
               |> addErrorAndReturnNull com ctx.InlinePath r
    match i.CompiledName, args with
    | "ToSeq", [arg] -> Some arg
    | "OfSeq", [arg] -> toArray com t arg |> Some
    | "OfList", [arg] -> listToArray com r t arg |> Some
    | ("Length" | "Count"), [arg] -> get r t arg "length" |> Some
    | "Item", [idx; ar] -> getExpr r t ar idx |> Some
    | "Get", [ar; idx] -> getExpr r t ar idx |> Some
    | "Set", [ar; idx; value] -> Set(ar, ExprSet idx, value, r) |> Some
    | "ZeroCreate", [count] -> createArray count None |> Some
    | "Create", [count; value] -> createArray count (Some value) |> Some
    | "Empty", _ ->
        let t = match t with Array t -> t | _ -> Any
        newArray (makeIntConst 0) t |> Some
    | "IsEmpty", [ar] ->
        eq (get r (Number Int32) ar "length") (makeIntConst 0) |> Some
    | "AllPairs", args ->
        let allPairs = Helper.CoreCall("Seq", "allPairs", t, args, i.SignatureArgTypes, ?loc=r)
        toArray com t allPairs |> Some
    | "TryExactlyOne", args ->
        tryCoreOp r t "Array" "exactlyOne" args |> Some
    | Patterns.DicContains nativeArrayFunctions meth, _ ->
        let args, thisArg = List.splitLast args
        let argTypes = List.take (List.length args) i.SignatureArgTypes
        Helper.InstanceCall(thisArg, meth, t, args, argTypes, ?loc=r) |> Some
    | meth, _ ->
        let meth = Naming.lowerFirst meth
        let args = injectArg com ctx r "Array" meth i.GenericArgs args
        Helper.CoreCall("Array", meth, t, args, i.SignatureArgTypes, ?loc=r) |> Some

let lists (com: ICompiler) (ctx: Context) r (t: Type) (i: CallInfo) (thisArg: Expr option) (args: Expr list) =
    match i.CompiledName, thisArg, args with
    // Use methods for Head and Tail (instead of Get(ListHead) for example) to check for empty lists
    | ReplaceName
      [ "get_Head",   "head"
        "get_Tail",   "tail"
        "get_Item",   "item"
        "get_Length", "length"
        "GetSlice",   "slice" ] methName, Some x, _ ->
            let args = match args with [ExprType Unit] -> [x] | args -> args @ [x]
            Helper.CoreCall("List", methName, t, args, i.SignatureArgTypes, ?loc=r) |> Some
    | "get_IsEmpty", Some x, _ -> Test(x, ListTest false, r) |> Some
    | "get_Empty", None, _ -> NewList(None, (genArg com ctx r 0 i.GenericArgs)) |> makeValue r |> Some
    | "Cons", None, [h;t] -> NewList(Some(h,t), (genArg com ctx r 0 i.GenericArgs)) |> makeValue r |> Some
    | ("GetHashCode" | "Equals" | "CompareTo"), Some callee, _ ->
        Helper.InstanceCall(callee, i.CompiledName, t, args, i.SignatureArgTypes, ?loc=r) |> Some
    | _ -> None

let listModule (com: ICompiler) (ctx: Context) r (t: Type) (i: CallInfo) (_: Expr option) (args: Expr list) =
    match i.CompiledName, args with
    | "IsEmpty", [x] -> Test(x, ListTest false, r) |> Some
    | "Empty", _ -> NewList(None, (genArg com ctx r 0 i.GenericArgs)) |> makeValue r |> Some
    | "Singleton", [x] ->
        NewList(Some(x, Value(NewList(None, t), None)), (genArg com ctx r 0 i.GenericArgs)) |> makeValue r |> Some
    // Use a cast to give it better chances of optimization (e.g. converting list
    // literals to arrays) after the beta reduction pass
    | "ToSeq", [x] -> toSeq t x |> Some
    | "ToArray", [x] -> listToArray com r t x |> Some
    | "AllPairs", args ->
        let allPairs = Helper.CoreCall("Seq", "allPairs", t, args, i.SignatureArgTypes, ?loc=r)
        toList t allPairs |> Some
    | "TryExactlyOne", args ->
        tryCoreOp r t "List" "exactlyOne" args |> Some
    | meth, _ ->
        let meth = Naming.lowerFirst meth
        let args = injectArg com ctx r "List" meth i.GenericArgs args
        Helper.CoreCall("List", meth, t, args, i.SignatureArgTypes, ?loc=r) |> Some

let sets (com: ICompiler) (ctx: Context) r (t: Type) (i: CallInfo) (thisArg: Expr option) (args: Expr list) =
    match i.CompiledName with
    | ".ctor" -> (genArg com ctx r 0 i.GenericArgs) |> makeSet com r t "OfSeq" args |> Some
    | _ ->
        let isStatic = Option.isNone thisArg
        let mangledName = Naming.buildNameWithoutSanitationFrom "FSharpSet" isStatic i.CompiledName i.OverloadSuffix.Value
        let args = injectArg com ctx r "Set" mangledName i.GenericArgs args
        Helper.CoreCall("Set", mangledName, t, args, i.SignatureArgTypes, ?thisArg=thisArg, ?loc=r) |> Some

let setModule (com: ICompiler) (ctx: Context) r (t: Type) (i: CallInfo) (_: Expr option) (args: Expr list) =
    let meth = Naming.lowerFirst i.CompiledName
    let args = injectArg com ctx r "Set" meth i.GenericArgs args
    Helper.CoreCall("Set", meth, t, args, i.SignatureArgTypes, ?loc=r) |> Some

let maps (com: ICompiler) (ctx: Context) r (t: Type) (i: CallInfo) (thisArg: Expr option) (args: Expr list) =
    match i.CompiledName with
    | ".ctor" -> (genArg com ctx r 0 i.GenericArgs) |> makeMap com r t "OfSeq" args |> Some
    | _ ->
        let isStatic = Option.isNone thisArg
        let mangledName = Naming.buildNameWithoutSanitationFrom "FSharpMap" isStatic i.CompiledName i.OverloadSuffix.Value
        let args = injectArg com ctx r "Map" mangledName i.GenericArgs args
        Helper.CoreCall("Map", mangledName, t, args, i.SignatureArgTypes, ?thisArg=thisArg, ?loc=r) |> Some
let mapModule (com: ICompiler) (ctx: Context) r (t: Type) (i: CallInfo) (_: Expr option) (args: Expr list) =
    let meth = Naming.lowerFirst i.CompiledName
    let args = injectArg com ctx r "Map" meth i.GenericArgs args
    Helper.CoreCall("Map", meth, t, args, i.SignatureArgTypes, ?loc=r) |> Some

let results (_: ICompiler) (ctx: Context) r (t: Type) (i: CallInfo) (_: Expr option) (args: Expr list) =
    match i.CompiledName with
    | "Map" -> Some "mapOk"
    | "MapError" -> Some "mapError"
    | "Bind" -> Some "bindOk"
    | _ -> None
    |> Option.map (fun meth -> Helper.CoreCall("Option", meth, t, args, i.SignatureArgTypes, ?loc=r))

// See fable-library/Option.ts for more info on how options behave in Fable runtime
let options (_: ICompiler) (ctx: Context) r (t: Type) (i: CallInfo) (thisArg: Expr option) (args: Expr list) =
    match i.CompiledName, thisArg, args with
    | "get_Value", Some c, _ -> Get(c, OptionValue, t, r) |> Some
    | "get_IsSome", Some c, _ -> Test(c, OptionTest true, r) |> Some
    | "get_IsNone", Some c, _ -> Test(c, OptionTest false, r) |> Some
    | _ -> None

let optionModule (com: ICompiler) (ctx: Context) r (t: Type) (i: CallInfo) (_: Expr option) (args: Expr list) =
    let toArray r t arg =
        Helper.CoreCall("Option", "toArray", Array t, [arg], ?loc=r)
    match i.CompiledName, args with
    | "None", _ -> NewOption(None, t) |> makeValue r |> Some
    | "GetValue", [c] -> Get(c, OptionValue, t, r) |> Some
    | ("OfObj" | "OfNullable"), [c] -> TypeCast(c, t) |> Some
    | ("ToObj" | "ToNullable" | "Flatten"), [c] ->
        Helper.CoreCall("Option", "tryValue", t, args, ?loc=r) |> Some
    | "IsSome", [c] -> Test(c, OptionTest true, r) |> Some
    | "IsNone", [c] -> Test(c, OptionTest false, r) |> Some
    | ("Filter" | "Map" | "Map2" | "Map3" | "Bind" as meth), args ->
        Helper.CoreCall("Option", Naming.lowerFirst meth, t, args, i.SignatureArgTypes, ?loc=r) |> Some
    | "ToArray", [arg] ->
        toArray r t arg |> Some
    | "FoldBack", [folder; opt; state] ->
        Helper.CoreCall("Seq", "foldBack", t, [folder; toArray None t opt; state], i.SignatureArgTypes, ?loc=r) |> Some
    | ("DefaultValue" | "OrElse"), _ ->
        Helper.CoreCall("Option", "defaultArg", t, List.rev args, ?loc=r) |> Some
    | ("DefaultWith" | "OrElseWith"), _ ->
        Helper.CoreCall("Option", "defaultArgWith", t, List.rev args, List.rev i.SignatureArgTypes, ?loc=r) |> Some
    | ("Count" | "Contains" | "Exists" | "Fold" | "ForAll" | "Iterate" | "ToList" as meth), _ ->
        let args = args |> List.replaceLast (toArray None t)
        let moduleName, meth =
            if meth = "ToList"
            then "List", "ofArray"
            else "Seq", Naming.lowerFirst meth
        Helper.CoreCall(moduleName, meth, t, args, i.SignatureArgTypes, ?loc=r) |> Some
    | _ -> None

let parseNum (com: ICompiler) (ctx: Context) r t (i: CallInfo) (thisArg: Expr option) (args: Expr list) =
    let parseCall meth str style =
        let kind =
            match i.DeclaringEntityFullName with
            | NumberExtKind kind -> kind
            | x -> failwithf "Unexpected type in parse: %A" x
        let isFloatOrDecimal, numberModule, unsigned, bitsize =
            getParseParams kind
        if isFloatOrDecimal then
            Helper.CoreCall(numberModule, Naming.lowerFirst meth, t,
                [str], [i.SignatureArgTypes.Head], ?loc=r) |> Some
        else
            Helper.CoreCall(numberModule, Naming.lowerFirst meth, t,
                [str; makeIntConst style; makeBoolConst unsigned; makeIntConst bitsize],
                [i.SignatureArgTypes.Head; Number Int32; Boolean; Number Int32], ?loc=r) |> Some
    let isFloat =
        match i.SignatureArgTypes.Head with
        | Number (Float32 | Float64) -> true
        | _ -> false
    match i.CompiledName, args with
    | "IsNaN", [_] when isFloat ->
        Helper.GlobalCall("Number", t, args, memb="isNaN", ?loc=r) |> Some
    | "IsInfinity", [_] when isFloat ->
        Helper.CoreCall("Double", "isInfinity", t, args, i.SignatureArgTypes, ?loc=r) |> Some
    | ("Parse" | "TryParse") as meth,
            str::Value(EnumConstant(Value(NumberConstant(style, _),_),_),_)::_ ->
        let style = int style
        let hexConst = int System.Globalization.NumberStyles.HexNumber
        let intConst = int System.Globalization.NumberStyles.Integer
        if style <> hexConst && style <> intConst then
            sprintf "%s.%s(): NumberStyle %d is ignored" i.DeclaringEntityFullName meth style
            |> addWarning com ctx.InlinePath r
        let acceptedArgs = if meth = "Parse" then 2 else 3
        if List.length args > acceptedArgs then
            // e.g. Double.Parse(string, style, IFormatProvider) etc.
            sprintf "%s.%s(): provider argument is ignored" i.DeclaringEntityFullName meth
            |> addWarning com ctx.InlinePath r
        parseCall meth str style
    | ("Parse" | "TryParse") as meth, str::_ ->
        let acceptedArgs = if meth = "Parse" then 1 else 2
        if List.length args > acceptedArgs then
            // e.g. Double.Parse(string, IFormatProvider) etc.
            sprintf "%s.%s(): provider argument is ignored" i.DeclaringEntityFullName meth
            |> addWarning com ctx.InlinePath r
        let style = int System.Globalization.NumberStyles.Any
        parseCall meth str style
    | "ToString", [Value (StringConstant _, _) as format] ->
        let format = emitJs r String [format] "'{0:' + $0 + '}'"
        Helper.CoreCall("String", "format", t, [format; thisArg.Value], [format.Type; thisArg.Value.Type], ?loc=r) |> Some
    | "ToString", _ ->
        Helper.GlobalCall("String", String, [thisArg.Value], ?loc=r) |> Some
    | _ ->
        None

let decimals (com: ICompiler) (ctx: Context) r (t: Type) (i: CallInfo) (thisArg: Expr option) (args: Expr list) =
    match i.CompiledName, args with
    | (".ctor" | "MakeDecimal"), ([low; mid; high; isNegative; scale] as args) ->
        Helper.CoreCall("Decimal", "fromParts", t, args, i.SignatureArgTypes, ?loc=r) |> Some
    | ".ctor", [Value(NewArray(ArrayValues ([low; mid; high; signExp] as args),_),_)] ->
        Helper.CoreCall("Decimal", "fromInts", t, args, i.SignatureArgTypes, ?loc=r) |> Some
    | ".ctor", [arg] ->
        match arg.Type with
        | Array (Number Int32) ->
            Helper.CoreCall("Decimal", "fromIntArray", t, args, i.SignatureArgTypes, ?loc=r) |> Some
        | _ -> makeDecimalFromExpr r t arg |> Some
    | "GetBits", _ ->
        Helper.CoreCall("Decimal", "getBits", t, args, i.SignatureArgTypes, ?loc=r) |> Some
    | ("Parse" | "TryParse"), _ ->
        parseNum com ctx r t i thisArg args
    | Operators.lessThan, [left; right] -> compareIf com r left right BinaryLess |> Some
    | Operators.lessThanOrEqual, [left; right] -> compareIf com r left right BinaryLessOrEqual |> Some
    | Operators.greaterThan, [left; right] -> compareIf com r left right BinaryGreater |> Some
    | Operators.greaterThanOrEqual, [left; right] -> compareIf com r left right BinaryGreaterOrEqual |> Some
    |(Operators.addition
    | Operators.subtraction
    | Operators.multiply
    | Operators.division
    | Operators.divideByInt
    | Operators.modulus
    | Operators.unaryNegation), _ ->
        applyOp com ctx r t i.CompiledName args i.SignatureArgTypes i.GenericArgs |> Some
    | "op_Explicit", _ ->
        match t with
        | NumberExt n ->
            match n with
            | JsNumber Integer -> toInt com ctx r t args |> Some
            | JsNumber Float -> toFloat com ctx r t args |> Some
            | Long unsigned -> toLong com ctx r unsigned t args |> Some
            | Decimal -> toDecimal com ctx r t args |> Some
            | BigInt -> None
        | _ -> None
    | ("Ceiling" | "Floor" | "Round" | "Truncate" |
        "Add" | "Subtract" | "Multiply" | "Divide" | "Remainder" | "Negate" as meth), _ ->
        let meth = Naming.lowerFirst meth
        Helper.CoreCall("Decimal", meth, t, args, i.SignatureArgTypes, ?loc=r) |> Some
    | "ToString", _ -> Helper.InstanceCall(thisArg.Value, "toString", String, []) |> Some
    | _,_ -> None

let bigints (com: ICompiler) (ctx: Context) r (t: Type) (i: CallInfo) (thisArg: Expr option) (args: Expr list) =
    match thisArg, i.CompiledName with
    | None, ".ctor" ->
        match i.SignatureArgTypes with
        | [Array _] ->
            Helper.CoreCall("BigInt", "fromByteArray", t, args, i.SignatureArgTypes, ?loc=r) |> Some
        | [Builtin(BclInt64|BclUInt64)] ->
            Helper.CoreCall("BigInt", "fromInt64", t, args, i.SignatureArgTypes, ?loc=r) |> Some
        | _ ->
            Helper.CoreCall("BigInt", "fromInt32", t, args, i.SignatureArgTypes, ?loc=r) |> Some
    | None, "op_Explicit" ->
        match t with
        | NumberExt n ->
            match n with
            | JsNumber Integer -> toInt com ctx r t args |> Some
            | JsNumber Float -> toFloat com ctx r t args |> Some
            | Long unsigned -> toLong com ctx r unsigned t args |> Some
            | Decimal -> toDecimal com ctx r t args |> Some
            | BigInt -> None
        | _ -> None
    | None, "DivRem" ->
        let args = List.take 2 args // implementation takes 2 args, ignore the third arg
        Helper.CoreCall("BigInt", "divRem", t, args, i.SignatureArgTypes, ?loc=r) |> Some
    | None, meth when meth.StartsWith("get_") ->
        Helper.CoreValue("BigInt", meth, t) |> Some
    | callee, meth ->
        let args = match callee with None -> args | Some c -> c::args
        Helper.CoreCall("BigInt", Naming.lowerFirst meth, t, args, i.SignatureArgTypes, ?loc=r) |> Some

// Compile static strings to their constant values
// reference: https://msdn.microsoft.com/en-us/visualfsharpdocs/conceptual/languageprimitives.errorstrings-module-%5bfsharp%5d
let errorStrings = function
    | "InputArrayEmptyString" -> s "The input array was empty" |> Some
    | "InputSequenceEmptyString" -> s "The input sequence was empty" |> Some
    | "InputMustBeNonNegativeString" -> s "The input must be non-negative" |> Some
    | _ -> None

let languagePrimitives (com: ICompiler) (ctx: Context) r t (i: CallInfo) (thisArg: Expr option) (args: Expr list) =
    match i.CompiledName, args with
    | "DivideByInt", _ -> applyOp com ctx r t i.CompiledName args i.SignatureArgTypes i.GenericArgs |> Some
    | "GenericZero", _ -> getZero com ctx t |> Some
    | "GenericOne", _ -> getOne com ctx t |> Some
    | ("SByteWithMeasure"
    | "Int16WithMeasure"
    | "Int32WithMeasure"
    | "Int64WithMeasure"
    | "Float32WithMeasure"
    | "FloatWithMeasure"
    | "DecimalWithMeasure"), [arg] -> arg |> Some
    | "EnumOfValue", [arg] ->
        match t with
        | Enum e -> EnumConstant(arg, e) |> makeValue r |> Some
        | _ -> "EnumOfValue only works if the enum type is known at compile time, try inlining the function"
               |> addErrorAndReturnNull com ctx.InlinePath r |> Some
    | "EnumToValue", [arg] ->
        match arg with
        | IdentExpr _ -> arg |> Some
        | Value(EnumConstant(v,_),_) -> v |> Some
        | _ -> None
    | ("GenericHash" | "GenericHashIntrinsic"), [arg] ->
        structuralHash r arg |> Some
    | ("FastHashTuple2" | "FastHashTuple3" | "FastHashTuple4" | "FastHashTuple5"
    | "GenericHashWithComparer" | "GenericHashWithComparerIntrinsic"), [comp; arg] ->
        Helper.InstanceCall(comp, "GetHashCode", t, [arg], i.SignatureArgTypes, ?loc=r) |> Some
    | ("GenericComparison" | "GenericComparisonIntrinsic"), [left; right] ->
        compare com r left right |> Some
    | ("FastCompareTuple2" | "FastCompareTuple3" | "FastCompareTuple4" | "FastCompareTuple5"
    | "GenericComparisonWithComparer" | "GenericComparisonWithComparerIntrinsic"), [comp; left; right] ->
        Helper.InstanceCall(comp, "Compare", t, [left; right], i.SignatureArgTypes, ?loc=r) |> Some
    | ("GenericLessThan" | "GenericLessThanIntrinsic"), [left; right] ->
        compareIf com r left right BinaryLess |> Some
    | ("GenericLessOrEqual" | "GenericLessOrEqualIntrinsic"), [left; right] ->
        compareIf com r left right BinaryLessOrEqual |> Some
    | ("GenericGreaterThan" | "GenericGreaterThanIntrinsic"), [left; right] ->
        compareIf com r left right BinaryGreater |> Some
    | ("GenericGreaterOrEqual" | "GenericGreaterOrEqualIntrinsic"), [left; right] ->
        compareIf com r left right BinaryGreaterOrEqual |> Some
    | ("GenericEquality" | "GenericEqualityIntrinsic"), [left; right] ->
        equals com r true left right |> Some
    | ("GenericEqualityER" | "GenericEqualityERIntrinsic"), [left; right] ->
        // TODO: In ER mode, equality on two NaNs returns "true".
        equals com r true left right |> Some
    | ("FastEqualsTuple2" | "FastEqualsTuple3" | "FastEqualsTuple4" | "FastEqualsTuple5"
    | "GenericEqualityWithComparer" | "GenericEqualityWithComparerIntrinsic"), [comp; left; right] ->
        Helper.InstanceCall(comp, "Equals", t, [left; right], i.SignatureArgTypes, ?loc=r) |> Some
    | ("PhysicalEquality" | "PhysicalEqualityIntrinsic"), [left; right] ->
        makeEqOp r left right BinaryEqualStrict |> Some
    | ("PhysicalHash" | "PhysicalHashIntrinsic"), [arg] ->
        Helper.CoreCall("Util", "identityHash", Number Int32, [arg], ?loc=r) |> Some
    | ("GenericEqualityComparer"
    |  "GenericEqualityERComparer"
    |  "FastGenericComparer"
    |  "FastGenericComparerFromTable"
    |  "FastGenericEqualityComparer"
    |  "FastGenericEqualityComparerFromTable"
        ), _ -> fsharpModule com ctx r t i thisArg args
    | ("ParseInt32"|"ParseUInt32"), [arg] -> toInt com ctx r t [arg] |> Some
    | "ParseInt64", [arg] -> toLong com ctx r false t [arg] |> Some
    | "ParseUInt64", [arg] -> toLong com ctx r true t [arg] |> Some
    | _ -> None

let intrinsicFunctions (com: ICompiler) (ctx: Context) r t (i: CallInfo) (thisArg: Expr option) (args: Expr list) =
    match i.CompiledName, thisArg, args with
    // Erased operators
    | "CheckThis", _, [arg]
    | "UnboxFast", _, [arg]
    | "UnboxGeneric", _, [arg] -> Some arg
    | "MakeDecimal", _, _ -> decimals com ctx r t i thisArg args
    | "GetString", _, [ar; idx]
    | "GetArray", _, [ar; idx] -> getExpr r t ar idx |> Some
    | "SetArray", _, [ar; idx; value] -> Set(ar, ExprSet idx, value, r) |> Some
    | ("GetArraySlice" | "GetStringSlice"), None, [ar; lower; upper] ->
        let upper =
            match upper with
            | Value(NewOption(None,_),_) -> getExpr None (Number Int32) ar (makeStrConst "length")
            | _ -> add upper (makeIntConst 1)
        Helper.InstanceCall(ar, "slice", t, [lower; upper], ?loc=r) |> Some
    | "SetArraySlice", None, args ->
        Helper.CoreCall("Array", "setSlice", t, args, i.SignatureArgTypes, ?loc=r) |> Some
    | ("TypeTestGeneric" | "TypeTestFast"), None, [expr] ->
        Test(expr, TypeTest((genArg com ctx r 0 i.GenericArgs)), r) |> Some
    | "CreateInstance", None, _ ->
        match genArg com ctx r 0 i.GenericArgs with
        | DeclaredType(ent, _) ->
            Helper.ConstructorCall(jsConstructor com ent, t, [], ?loc=r) |> Some
        | t -> sprintf "Cannot create instance of type unresolved at compile time: %A" t
               |> addErrorAndReturnNull com ctx.InlinePath r |> Some
    // reference: https://msdn.microsoft.com/visualfsharpdocs/conceptual/operatorintrinsics.powdouble-function-%5bfsharp%5d
    // Type: PowDouble : float -> int -> float
    // Usage: PowDouble x n
    | "PowDouble", None, _ ->
        Helper.GlobalCall("Math", t, args, i.SignatureArgTypes, memb="pow", ?loc=r) |> Some
    | "PowDecimal", None, _ ->
        Helper.CoreCall("Decimal", "pow", t, args, i.SignatureArgTypes, ?loc=r) |> Some
    // reference: https://msdn.microsoft.com/visualfsharpdocs/conceptual/operatorintrinsics.rangechar-function-%5bfsharp%5d
    // Type: RangeChar : char -> char -> seq<char>
    // Usage: RangeChar start stop
    | "RangeChar", None, _ ->
        Helper.CoreCall("Seq", "rangeChar", t, args, i.SignatureArgTypes, ?loc=r) |> Some
    // reference: https://msdn.microsoft.com/visualfsharpdocs/conceptual/operatorintrinsics.rangedouble-function-%5bfsharp%5d
    // Type: RangeDouble: float -> float -> float -> seq<float>
    // Usage: RangeDouble start step stop
    | ("RangeSByte" | "RangeByte"
    | "RangeInt16"  | "RangeUInt16"
    | "RangeInt32"  | "RangeUInt32"
    | "RangeSingle" | "RangeDouble"), None, args ->
        Helper.CoreCall("Seq", "rangeNumber", t, args, i.SignatureArgTypes, ?loc=r) |> Some
    | ("RangeInt64" | "RangeUInt64"), None, args ->
        let isUnsigned = makeBoolConst (i.CompiledName = "RangeUInt64")
        Helper.CoreCall("Seq", "rangeLong", t, args @ [isUnsigned] , i.SignatureArgTypes, ?loc=r) |> Some
    | _ -> None

let runtimeHelpers (_: ICompiler) (ctx: Context) r t (i: CallInfo) thisArg args =
    match i.CompiledName, args with
    | "GetHashCode", [arg] ->
        identityHash r arg |> Some
    | _ -> None

let funcs (_: ICompiler) (ctx: Context) r t (i: CallInfo) thisArg args =
    match i.CompiledName, thisArg with
    // Just use Emit to change the type of the arg, Fable will automatically uncurry the function
    | "Adapt", _ -> emitJs r t args "$0" |> Some
    | "Invoke", Some callee ->
        Helper.Application(callee, t, args, i.SignatureArgTypes, ?loc=r) |> Some
    | _ -> None

let keyValuePairs (_: ICompiler) (ctx: Context) r t (i: CallInfo) thisArg args =
    match i.CompiledName, thisArg with
    | ".ctor", _ -> Value(NewTuple args, r) |> Some
    | "get_Key", Some c -> Get(c, TupleGet 0, t, r) |> Some
    | "get_Value", Some c -> Get(c, TupleGet 1, t, r) |> Some
    | _ -> None

let dictionaries (com: ICompiler) (ctx: Context) r t (i: CallInfo) (thisArg: Expr option) (args: Expr list) =
    match i.CompiledName, thisArg with
    | ".ctor", _ ->
        match i.SignatureArgTypes, args with
        | ([]|[Number _]), _ ->
            makeDictionary com r t (makeArray Any []) |> Some
        | [IDictionary], [arg] ->
            makeDictionary com r t arg |> Some
        | [IDictionary; IEqualityComparer], [arg; eqComp] ->
            makeComparerFromEqualityComparer eqComp
            |> makeDictionaryWithComparer r t arg |> Some
        | [IEqualityComparer], [eqComp]
        | [Number _; IEqualityComparer], [_; eqComp] ->
            makeComparerFromEqualityComparer eqComp
            |> makeDictionaryWithComparer r t (makeArray Any []) |> Some
        | _ -> None
    | "get_IsReadOnly", _ -> makeBoolConst false |> Some
    | "get_Count", _ -> get r t thisArg.Value "size" |> Some
    | "GetEnumerator", Some callee -> getEnumerator r t callee |> Some
    | "ContainsValue", _ ->
        match thisArg, args with
        | Some c, [arg] -> Helper.CoreCall("Util", "containsValue", t, [arg; c], ?loc=r) |> Some
        | _ -> None
    | "TryGetValue", _ ->
        Helper.CoreCall("Util", "tryGetValue", t, args, i.SignatureArgTypes, ?thisArg=thisArg, ?loc=r) |> Some
    | "Add", _ ->
        Helper.CoreCall("Util", "addToDict", t, args, i.SignatureArgTypes, ?thisArg=thisArg, ?loc=r) |> Some
    | "get_Item", _ ->
        Helper.CoreCall("Util", "getItemFromDict", t, args, i.SignatureArgTypes, ?thisArg=thisArg, ?loc=r) |> Some
    | ReplaceName ["set_Item",     "set"
                   "get_Keys",     "keys"
                   "get_Values",   "values"
                   "ContainsKey",  "has"
                   "Clear",        "clear"
                   "Remove",       "delete" ] methName, Some c ->
        Helper.InstanceCall(c, methName, t, args, i.SignatureArgTypes, ?loc=r) |> Some
    | _ -> None

let hashSets (com: ICompiler) (ctx: Context) r t (i: CallInfo) (thisArg: Expr option) (args: Expr list) =
    match i.CompiledName, thisArg, args with
    | ".ctor", _, _ ->
        match i.SignatureArgTypes, args with
        | [], _ ->
            makeHashSet com r t (makeArray Any []) |> Some
        | [IEnumerable], [arg] ->
            makeHashSet com r t arg |> Some
        | [IEnumerable; IEqualityComparer], [arg; eqComp] ->
            makeComparerFromEqualityComparer eqComp
            |> makeHashSetWithComparer r t arg |> Some
        | [IEqualityComparer], [eqComp] ->
            makeComparerFromEqualityComparer eqComp
            |> makeHashSetWithComparer r t (makeArray Any []) |> Some
        | _ -> None
    | "get_Count", _, _ -> get r t thisArg.Value "size" |> Some
    | "get_IsReadOnly", _, _ -> BoolConstant false |> makeValue r |> Some
    | ReplaceName ["Clear",    "clear"
                   "Contains", "has"
                   "Remove",   "delete" ] methName, Some c, args ->
        Helper.InstanceCall(c, methName, t, args, i.SignatureArgTypes, ?loc=r) |> Some
    | "Add", Some c, [arg] ->
        Helper.CoreCall("Util", "addToSet", t, [arg; c], ?loc=r) |> Some
    | ("IsProperSubsetOf" | "IsProperSupersetOf" | "UnionWith" | "IntersectWith" |
        "ExceptWith" | "IsSubsetOf" | "IsSupersetOf" as meth), Some c, args ->
        let meth = Naming.lowerFirst meth
        let args = injectArg com ctx r "Set" meth i.GenericArgs args
        Helper.CoreCall("Set", meth, t, c::args, ?loc=r) |> Some
    // | "CopyTo" // TODO!!!
    // | "SetEquals"
    // | "Overlaps"
    // | "SymmetricExceptWith"
    | _ -> None

let exceptions (_: ICompiler) (ctx: Context) r t (i: CallInfo) (thisArg: Expr option) (args: Expr list) =
    match i.CompiledName, thisArg with
    | ".ctor", _ -> Helper.ConstructorCall(makeIdentExprNonMangled "Error", t, args, ?loc=r) |> Some
    | "get_Message", Some e -> get r t e "message" |> Some
    | "get_StackTrace", Some e -> get r t e "stack" |> Some
    | _ -> None

let objects (com: ICompiler) (ctx: Context) r t (i: CallInfo) (thisArg: Expr option) (args: Expr list) =
    match i.CompiledName, thisArg, args with
    | ".ctor", _, _ -> objExpr t [] |> Some
    | "GetHashCode", Some arg, _ ->
        identityHash r arg |> Some
    | "ToString", Some arg, _ ->
        toString com ctx r [arg] |> Some
    | "ReferenceEquals", _, [left; right] ->
        makeEqOp r left right BinaryEqualStrict |> Some
    | "Equals", Some arg1, [arg2]
    | "Equals", None, [arg1; arg2] ->
        Helper.CoreCall("Util", "equals", t, [arg1; arg2], ?loc=r) |> Some
    | "GetType", Some arg, _ ->
        if arg.Type = Any then
            "Types can only be resolved at compile time. At runtime this will be same as `typeof<obj>`"
            |> addWarning com ctx.InlinePath r
        makeTypeInfo r arg.Type |> Some
    | _ -> None

let valueTypes (_: ICompiler) (ctx: Context) r t (i: CallInfo) (thisArg: Expr option) (args: Expr list) =
    match i.CompiledName, thisArg with
    | ".ctor", _ -> objExpr t [] |> Some
    | "ToString", Some thisArg ->
        Helper.InstanceCall(thisArg, "toString", String, [], i.SignatureArgTypes, ?loc=r) |> Some
    | ("GetHashCode" | "Equals" | "CompareTo"), Some thisArg ->
        Helper.InstanceCall(thisArg, i.CompiledName, t, args, i.SignatureArgTypes, ?loc=r) |> Some
    | _ -> None

let unchecked (com: ICompiler) (ctx: Context) r t (i: CallInfo) (_: Expr option) (args: Expr list) =
    match i.CompiledName with
    | "DefaultOf" -> (genArg com ctx r 0 i.GenericArgs) |> defaultof com ctx |> Some
    | "Hash" -> structuralHash r args.Head |> Some
    | "Equals" -> Helper.CoreCall("Util", "equals", t, args, i.SignatureArgTypes, ?loc=r) |> Some
    | "Compare" -> Helper.CoreCall("Util", "compare", t, args, i.SignatureArgTypes, ?loc=r) |> Some
    | _ -> None

let enums (_: ICompiler) (_: Context) r t (i: CallInfo) (thisArg: Expr option) (args: Expr list) =
    match thisArg, i.CompiledName, args with
    | Some this, "HasFlag", [arg] ->
        // x.HasFlags(y) => (int x) &&& (int y) <> 0
        makeBinOp r (Number Int32) this arg BinaryAndBitwise
        |> fun bitwise -> makeEqOp r bitwise (makeIntConst 0) BinaryUnequal
        |> Some
    | None, Patterns.DicContains (dict ["Parse", "parseEnum"
                                        "TryParse", "tryParseEnum"
                                        "IsDefined", "isEnumDefined"
                                        "GetName", "getEnumName"
                                        "GetNames", "getEnumNames"
                                        "GetValues", "getEnumValues"
                                        "GetUnderlyingType", "getEnumUnderlyingType"]) meth, args ->
        Helper.CoreCall("Reflection", meth, t, args, ?loc=r) |> Some
    | _ -> None

let log (_: ICompiler) r t (i: CallInfo) (_: Expr option) (args: Expr list) =
    let args =
        match args with
        | [] -> []
        | [v] -> [v]
        | (Value(StringConstant _, _))::_ -> [Helper.CoreCall("String", "format", t, args, i.SignatureArgTypes)]
        | _ -> [args.Head]
    Helper.GlobalCall("console", t, args, memb="log", ?loc=r)

let bitConvert (com: ICompiler) (ctx: Context) r t (i: CallInfo) (_: Expr option) (args: Expr list) =
    match i.CompiledName with
    | "GetBytes" ->
        let memberName =
            match args.Head.Type with
            | Boolean -> "getBytesBoolean"
            | Char | String -> "getBytesChar"
            | Number Int16 -> "getBytesInt16"
            | Number Int32 -> "getBytesInt32"
            | Number UInt16 -> "getBytesUInt16"
            | Number UInt32 -> "getBytesUInt32"
            | Number Float32 -> "getBytesSingle"
            | Number Float64 -> "getBytesDouble"
            | Builtin BclInt64 -> "getBytesInt64"
            | Builtin BclUInt64 -> "getBytesUInt64"
            | x -> failwithf "Unsupported type in BitConverter.GetBytes(): %A" x
        let expr = Helper.CoreCall("BitConverter", memberName, Boolean, args, i.SignatureArgTypes, ?loc=r)
        if com.Options.typedArrays then expr |> Some
        else toArray com t expr |> Some // convert to dynamic array
    | _ ->
        let memberName = Naming.lowerFirst i.CompiledName
        Helper.CoreCall("BitConverter", memberName, Boolean, args, i.SignatureArgTypes, ?loc=r) |> Some

let convert (com: ICompiler) (ctx: Context) r t (i: CallInfo) (_: Expr option) (args: Expr list) =
    match i.CompiledName with
    | "ToSByte" | "ToByte"
    | "ToInt16" | "ToUInt16"
    | "ToInt32" | "ToUInt32"
        -> round args |> toInt com ctx r t |> Some
    | "ToInt64"  -> round args |> toLong com ctx r false t |> Some
    | "ToUInt64" -> round args |> toLong com ctx r true t |> Some
    | "ToSingle" | "ToDouble"  -> toFloat com ctx r t args |> Some
    | "ToDecimal" -> toDecimal com ctx r t args |> Some
    | "ToChar" -> toChar args.Head |> Some
    | "ToString" -> toString com ctx r args |> Some
    | "ToBase64String" | "FromBase64String" ->
        if not(List.isSingle args) then
            sprintf "Convert.%s only accepts one single argument" (Naming.upperFirst i.CompiledName)
            |> addWarning com ctx.InlinePath r
        Helper.CoreCall("String", (Naming.lowerFirst i.CompiledName), t, args, i.SignatureArgTypes, ?loc=r) |> Some
    | _ -> None

let console (com: ICompiler) (ctx: Context) r t (i: CallInfo) (thisArg: Expr option) (args: Expr list) =
    match i.CompiledName with
    | "get_Out" -> objExpr t [] |> Some // empty object
    | "Write" ->
        addWarning com ctx.InlinePath r "Write will behave as WriteLine"
        log com r t i thisArg args |> Some
    | "WriteLine" -> log com r t i thisArg args |> Some
    | _ -> None

let debug (com: ICompiler) (ctx: Context) r t (i: CallInfo) (thisArg: Expr option) (args: Expr list) =
    match i.CompiledName with
    | "Write" ->
        addWarning com ctx.InlinePath r "Write will behave as WriteLine"
        log com r t i thisArg args |> Some
    | "WriteLine" -> log com r t i thisArg args |> Some
    | "Break" -> Debugger r |> Some
    | "Assert" ->
        // emit i "if (!$0) { debugger; }" i.args |> Some
        let cond = Operation(UnaryOperation (UnaryNot, args.Head), Boolean, r)
        IfThenElse(cond, Debugger r, Value(Null Unit, None), r) |> Some
    | _ -> None

let dates (_: ICompiler) (ctx: Context) r t (i: CallInfo) (thisArg: Expr option) (args: Expr list) =
    let getTime (e: Expr) =
        Helper.InstanceCall(e, "getTime", t, [])
    let moduleName =
        if i.DeclaringEntityFullName = Types.datetime
        then "Date" else "DateOffset"
    match i.CompiledName with
    | ".ctor" ->
        match args with
        | [] -> Helper.CoreCall(moduleName, "minValue", t, [], [], ?loc=r) |> Some
        | ExprType(Builtin BclInt64)::_ ->
            Helper.CoreCall(moduleName, "fromTicks", t, args, i.SignatureArgTypes, ?loc=r) |> Some
        | ExprType(DeclaredType(e,[]))::_ when e.FullName = Types.datetime ->
            Helper.CoreCall("DateOffset", "fromDate", t, args, i.SignatureArgTypes, ?loc=r) |> Some
        | _ ->
            let last = List.last args
            match args.Length, last.Type with
            | 7, Enum ent when ent.TryFullName = Some "System.DateTimeKind" ->
                let args = (List.take 6 args) @ [makeIntConst 0; last]
                let argTypes = (List.take 6 i.SignatureArgTypes) @ [Number Int32; last.Type]
                Helper.CoreCall("Date", "create", t, args, argTypes, ?loc=r) |> Some
            | _ ->
                Helper.CoreCall(moduleName, "create", t, args, i.SignatureArgTypes, ?loc=r) |> Some
    | "ToString" ->
        Helper.CoreCall("Date", "toString", t, args, i.SignatureArgTypes, ?thisArg=thisArg, ?loc=r) |> Some
    | "get_Kind" | "get_Offset" ->
        Naming.removeGetSetPrefix i.CompiledName |> Naming.lowerFirst |> get r t thisArg.Value |> Some
    // DateTimeOffset
    | "get_LocalDateTime" ->
        Helper.CoreCall("DateOffset", "toLocalTime", t, [thisArg.Value], [thisArg.Value.Type], ?loc=r) |> Some
    | "get_UtcDateTime" ->
        Helper.CoreCall("DateOffset", "toUniversalTime", t, [thisArg.Value], [thisArg.Value.Type], ?loc=r) |> Some
    | "get_DateTime" ->
        let kind = System.DateTimeKind.Unspecified |> int |> makeIntConst
        Helper.CoreCall("Date", "fromDateTimeOffset", t, [thisArg.Value; kind], [thisArg.Value.Type; kind.Type], ?loc=r) |> Some
    | "FromUnixTimeSeconds"
    | "FromUnixTimeMilliseconds" ->
        let value = Helper.CoreCall("Long", "toNumber", Number Float64, args, i.SignatureArgTypes)
        let value =
            if i.CompiledName = "FromUnixTimeSeconds"
            then makeBinOp r t value (makeIntConst 1000) BinaryMultiply
            else value
        Helper.CoreCall("DateOffset", "default", t, [value; makeIntConst 0], [value.Type; Number Int32], ?loc=r) |> Some
    | "ToUnixTimeSeconds"
    | "ToUnixTimeMilliseconds" ->
        let ms = getTime thisArg.Value
        let args =
            if i.CompiledName = "ToUnixTimeSeconds"
            then [makeBinOp r t ms (makeIntConst 1000) BinaryDivide]
            else [ms]
        Helper.CoreCall("Long", "fromNumber", t, args, ?loc=r) |> Some
    | "get_Ticks" ->
        Helper.CoreCall("Date", "getTicks", t, [thisArg.Value], [thisArg.Value.Type], ?loc=r) |> Some
    | "get_UtcTicks" ->
        Helper.CoreCall("DateOffset", "getUtcTicks", t, [thisArg.Value], [thisArg.Value.Type], ?loc=r) |> Some
    | "AddTicks" ->
        match thisArg, args with
        | Some c, [ticks] ->
            let ms = Helper.CoreCall("Long", "op_Division", i.SignatureArgTypes.Head, [ticks; makeIntConst 10000], [ticks.Type; Number Int32])
            let ms = Helper.CoreCall("Long", "toNumber", Number Float64, [ms], [ms.Type])
            Helper.CoreCall(moduleName, "addMilliseconds", Number Float64, [c; ms], [c.Type; ms.Type], ?loc=r) |> Some
        | _ -> None
    | meth ->
        let meth = Naming.removeGetSetPrefix meth |> Naming.lowerFirst
        Helper.CoreCall(moduleName, meth, t, args, i.SignatureArgTypes, ?thisArg=thisArg, ?loc=r) |> Some

let timeSpans (com: ICompiler) (ctx: Context) r t (i: CallInfo) (thisArg: Expr option) (args: Expr list) =
    // let callee = match i.callee with Some c -> c | None -> i.args.Head
    match i.CompiledName with
    | ".ctor" ->
        let meth = match args with [ticks] -> "fromTicks" | _ -> "create"
        Helper.CoreCall("TimeSpan", meth, t, args, i.SignatureArgTypes, ?loc=r) |> Some
    | "FromMilliseconds" -> TypeCast(args.Head, t) |> Some
    | "get_TotalMilliseconds" -> TypeCast(thisArg.Value, t) |> Some
    | "ToString" when (args.Length = 1) ->
        "TimeSpan.ToString with one argument is not supported, because it depends of local culture, please add CultureInfo.InvariantCulture"
        |> addError com ctx.InlinePath r
        None
    | "ToString" when (args.Length = 2) ->
        match args.Head with
        | Value (StringConstant "c", _)
        | Value (StringConstant "g", _)
        | Value (StringConstant "G", _) ->
            Helper.CoreCall("TimeSpan", "toString", t, args, i.SignatureArgTypes, ?thisArg=thisArg, ?loc=r) |> Some
        | _ ->
            "TimeSpan.ToString don't support custom format. It only handles \"c\", \"g\" and \"G\" format, with CultureInfo.InvariantCulture."
            |> addError com ctx.InlinePath r
            None
    | meth ->
        let meth = Naming.removeGetSetPrefix meth |> Naming.lowerFirst
        Helper.CoreCall("TimeSpan", meth, t, args, i.SignatureArgTypes, ?thisArg=thisArg, ?loc=r) |> Some

let timers (_: ICompiler) (ctx: Context) r t (i: CallInfo) (thisArg: Expr option) (args: Expr list) =
    match i.CompiledName, thisArg, args with
    | ".ctor", _, _ -> Helper.CoreCall("Timer", "default", t, args, i.SignatureArgTypes, isConstructor=true, ?loc=r) |> Some
    | Naming.StartsWith "get_" meth, Some x, _ -> get r t x meth |> Some
    | Naming.StartsWith "set_" meth, Some x, [value] -> Set(x, ExprSet(makeStrConst meth), value, r) |> Some
    | meth, Some x, args -> Helper.InstanceCall(x, meth, t, args, i.SignatureArgTypes, ?loc=r) |> Some
    | _ -> None

let systemEnv (_: ICompiler) (ctx: Context) (_: SourceLocation option) (_: Type) (i: CallInfo) (_: Expr option) (_: Expr list) =
    match i.CompiledName with
    | "get_NewLine" -> Some (makeStrConst "\n")
    | _ -> None

// Initial support, making at least InvariantCulture compile-able
// to be used System.Double.Parse and System.Single.Parse
// see https://github.com/fable-compiler/Fable/pull/1197#issuecomment-348034660
let globalization (_: ICompiler) (ctx: Context) (_: SourceLocation option) t (i: CallInfo) (_: Expr option) (_: Expr list) =
    match i.CompiledName with
    | "get_InvariantCulture" ->
        // System.Globalization namespace is not supported by Fable. The value InvariantCulture will be compiled to an empty object literal
        ObjectExpr([], t, None) |> Some
    | _ -> None

let random (_: ICompiler) (ctx: Context) r t (i: CallInfo) (_: Expr option) (args: Expr list) =
    match i.CompiledName with
    | ".ctor" -> ObjectExpr ([], t, None) |> Some
    | "Next" ->
        let min, max =
            match args with
            | [] -> makeIntConst 0, makeIntConst System.Int32.MaxValue
            | [max] -> makeIntConst 0, max
            | [min; max] -> min, max
            | _ -> failwith "Unexpected arg count for Random.Next"
        Helper.CoreCall("Util", "randomNext", t, [min; max], [min.Type; max.Type], ?loc=r) |> Some
    | "NextDouble" ->
        Helper.GlobalCall ("Math", t, [], [], memb="random") |> Some
    | "NextBytes" ->
        let byteArray =
            match args with
            | [b] -> b
            | _ -> failwith "Unexpected arg count for Random.NextBytes"
        Helper.CoreCall("Util", "randomBytes", t, [byteArray], [byteArray.Type], ?loc=r) |> Some
    | _ -> None

let cancels (_: ICompiler) (ctx: Context) r t (i: CallInfo) (thisArg: Expr option) (args: Expr list) =
    match i.CompiledName with
    | ".ctor" -> Helper.CoreCall("Async", "createCancellationToken", t, args, i.SignatureArgTypes) |> Some
    | "get_Token" -> thisArg
    | "Cancel" | "CancelAfter" | "get_IsCancellationRequested" ->
        let args, argTypes = match thisArg with Some c -> c::args, c.Type::i.SignatureArgTypes | None -> args, i.SignatureArgTypes
        Helper.CoreCall("Async", Naming.removeGetSetPrefix i.CompiledName |> Naming.lowerFirst, t, args, argTypes, ?loc=r) |> Some
    // TODO: Add check so CancellationTokenSource cannot be cancelled after disposed?
    | "Dispose" -> Null Type.Unit |> makeValue r |> Some
    | "Register" -> Helper.InstanceCall(thisArg.Value, "register", t, args, i.SignatureArgTypes, ?loc=r) |> Some
    | _ -> None

let monitor (_: ICompiler) (ctx: Context) r t (i: CallInfo) (thisArg: Expr option) (args: Expr list) =
    match i.CompiledName with
    | "Enter" | "Exit" -> Null Type.Unit |> makeValue r |> Some
    | _ -> None

let activator (_: ICompiler) (ctx: Context) r t (i: CallInfo) (thisArg: Expr option) (args: Expr list) =
    match i.CompiledName, thisArg, args with
    | "CreateInstance", None, ([_type] | [_type; (ExprType (Array Any))]) ->
        Helper.CoreCall("Reflection", "createInstance", t, args, ?loc=r) |> Some
    | _ -> None

let regex com (ctx: Context) r t (i: CallInfo) (thisArg: Expr option) (args: Expr list) =
    let propInt p callee = getExpr r t callee (makeIntConst p)
    let propStr p callee = getExpr r t callee (makeStrConst p)
    let isGroup =
        match thisArg with
        | Some (ExprType (EntFullName "System.Text.RegularExpressions.Group")) -> true
        | _ -> false
    match i.CompiledName with
    // TODO: Use RegexConst if no options have been passed?
    | ".ctor"   -> Helper.CoreCall("RegExp", "create", t, args, i.SignatureArgTypes, ?loc=r) |> Some
    | "get_Options" -> Helper.CoreCall("RegExp", "options", t, [thisArg.Value], [thisArg.Value.Type], ?loc=r) |> Some
    // Capture
    | "get_Index" ->
        if not isGroup
        then propStr "index" thisArg.Value |> Some
        else "Accessing index of Regex groups is not supported"
             |> addErrorAndReturnNull com ctx.InlinePath r |> Some
    | "get_Value" ->
        if isGroup
        // In JS Regex group values can be undefined, ensure they're empty strings #838
        then Operation(LogicalOperation(LogicalOr, thisArg.Value, makeStrConst ""), t, r) |> Some
        else propInt 0 thisArg.Value |> Some
    | "get_Length" ->
        if isGroup
        then propStr "length" thisArg.Value |> Some
        else propInt 0 thisArg.Value |> propStr "length" |> Some
    // Group
    | "get_Success" -> makeEqOp r thisArg.Value (Value(Null thisArg.Value.Type, None)) BinaryUnequal |> Some
    // Match
    | "get_Groups" -> thisArg.Value |> Some
    // MatchCollection & GroupCollection
    | "get_Item" -> getExpr r t thisArg.Value args.Head |> Some
    | "get_Count" -> propStr "length" thisArg.Value |> Some
    | meth ->
        let meth = Naming.removeGetSetPrefix meth |> Naming.lowerFirst
        Helper.CoreCall("RegExp", meth, t, args, i.SignatureArgTypes, ?thisArg=thisArg, ?loc=r) |> Some

let encoding (com: ICompiler) (ctx: Context) r t (i: CallInfo) (thisArg: Expr option) (args: Expr list) =
    match i.CompiledName, thisArg, args.Length with
    | ("get_Unicode" | "get_UTF8"), _, _ ->
        Helper.CoreCall("Encoding", i.CompiledName, t, args, i.SignatureArgTypes, ?loc=r) |> Some
    | "GetBytes", Some callee, (1 | 3) ->
        let meth = Naming.lowerFirst i.CompiledName
        let expr = Helper.InstanceCall(callee, meth, t, args, i.SignatureArgTypes, ?loc=r)
        if com.Options.typedArrays then expr |> Some
        else toArray com t expr |> Some // convert to dynamic array
    | "GetString", Some callee, (1 | 3) ->
        let meth = Naming.lowerFirst i.CompiledName
        Helper.InstanceCall(callee, meth, t, args, i.SignatureArgTypes, ?loc=r) |> Some
    | _ -> None

let enumerables (_: ICompiler) (ctx: Context) r t (i: CallInfo) (thisArg: Expr option) (_: Expr list) =
    match thisArg, i.CompiledName with
    // This property only belongs to Key and Value Collections
    | Some callee, "get_Count" -> Helper.CoreCall("Seq", "length", t, [callee], ?loc=r) |> Some
    | Some callee, "GetEnumerator" -> getEnumerator r t callee |> Some
    | _ -> None

let enumerators (_: ICompiler) (ctx: Context) r (t: Type) (i: CallInfo) (thisArg: Expr option) (args: Expr list) =
    match i.CompiledName, thisArg with
    | "get_Current", Some x -> get r t x "Current" |> Some
    | meth, Some x -> Helper.InstanceCall(x, meth, t, args, i.SignatureArgTypes, ?loc=r) |> Some
    | _ -> None

let events (_: ICompiler) (ctx: Context) r (t: Type) (i: CallInfo) (thisArg: Expr option) (args: Expr list) =
    match i.CompiledName, thisArg with
    | ".ctor", _ -> Helper.CoreCall("Event", "default", t, args, i.SignatureArgTypes, isConstructor=true, ?loc=r) |> Some
    | "get_Publish", Some x -> get r t x "Publish" |> Some
    | meth, Some x -> Helper.InstanceCall(x, meth, t, args, i.SignatureArgTypes, ?loc=r) |> Some
    | meth, None -> Helper.CoreCall("Event", Naming.lowerFirst meth, t, args, i.SignatureArgTypes, ?loc=r) |> Some

let exprs (name : string) (_: ICompiler) (ctx: Context) r (t: Type) (i: CallInfo) (thisArg: Expr option) (args: Expr list) =
    match i.CompiledName, thisArg, args with
    //| meth, Some x,_ -> Helper.InstanceCall(x, meth, t, args, i.SignatureArgTypes, ?loc=r) |> Some
    | "Value", None, _ ->
        let _,name = getMangledNames { i with OverloadSuffix = lazy ("") } None
        match args with
        | [a] -> Helper.CoreCall("Quotations", name, t, [a; makeTypeInfo None a.Type], i.SignatureArgTypes, ?loc=r) |> Some
        | _ -> Helper.CoreCall("Quotations", name, t, args, i.SignatureArgTypes, ?loc=r) |> Some
    | "ValueWithName", None, _ ->
        let _,name = getMangledNames { i with OverloadSuffix = lazy ("") } None
        match args with
        | [a;n] -> Helper.CoreCall("Quotations", name, t, [a; makeTypeInfo None a.Type; n], i.SignatureArgTypes, ?loc=r) |> Some
        | _ -> Helper.CoreCall("Quotations", name, t, args, i.SignatureArgTypes, ?loc=r) |> Some
    | "WithValue", None, _ ->
        let _,name = getMangledNames { i with OverloadSuffix = lazy ("") } None
        match args with
        | [a;n] -> Helper.CoreCall("Quotations", name, t, [a; makeTypeInfo None a.Type; n], i.SignatureArgTypes, ?loc=r) |> Some
        | _ -> Helper.CoreCall("Quotations", name, t, args, i.SignatureArgTypes, ?loc=r) |> Some


    | meth, Some x,_ ->
        let _,name = getMangledNames i (Some x)
        Helper.CoreCall("Quotations", name, t, x :: args, i.SignatureArgTypes, ?loc=r) |> Some


    | meth, None,_ ->
        //match t with
        // | Fable.Expr _ ->
        //     let hash = match i.Original with | Some o -> lazy (OverloadSuffix.getExtensionHash o) | _ -> lazy ""
        //     let _,name = getMangledNames { i with OverloadSuffix = hash } None
        //     Helper.CoreCall("Quotations", name, t, args, i.SignatureArgTypes, ?loc=r) |> Some
        // | _ ->
        let _,name = getMangledNames i None
        Helper.CoreCall("Quotations", name, t, args, i.SignatureArgTypes, ?loc=r) |> Some


let observable (_: ICompiler) (ctx: Context) r (t: Type) (i: CallInfo) (_: Expr option) (args: Expr list) =
    Helper.CoreCall("Observable", Naming.lowerFirst i.CompiledName, t, args, i.SignatureArgTypes, ?loc=r) |> Some

let mailbox (_: ICompiler) (ctx: Context) r t (i: CallInfo) (thisArg: Expr option) (args: Expr list) =
    match thisArg with
    | None ->
        match i.CompiledName with
        | ".ctor" -> Helper.CoreCall("MailboxProcessor", "default", t, args, i.SignatureArgTypes, isConstructor=true, ?loc=r) |> Some
        | "Start" -> Helper.CoreCall("MailboxProcessor", "start", t, args, i.SignatureArgTypes, ?loc=r) |> Some
        | _ -> None
    | Some callee ->
        match i.CompiledName with
        // `reply` belongs to AsyncReplyChannel
        | "Start" | "Receive" | "PostAndAsyncReply" | "Post" ->
            let memb =
                if i.CompiledName = "Start"
                then "startInstance"
                else Naming.lowerFirst i.CompiledName
            Helper.CoreCall("MailboxProcessor", memb, t, args, i.SignatureArgTypes, thisArg=callee, ?loc=r) |> Some
        | "Reply" -> Helper.InstanceCall(callee, "reply", t, args, i.SignatureArgTypes, ?loc=r) |> Some
        | _ -> None

let asyncBuilder (com: ICompiler) (ctx: Context) r t (i: CallInfo) (thisArg: Expr option) (args: Expr list) =
    match thisArg, i.CompiledName, args with
    | _, "Singleton", _ -> makeCoreRef t "singleton" "AsyncBuilder" |> Some
    // For Using we need to cast the argument to IDisposable
    | Some x, "Using", [arg; f] ->
        Helper.InstanceCall(x, "Using", t, [arg; f], i.SignatureArgTypes, ?loc=r) |> Some
    | Some x, meth, _ -> Helper.InstanceCall(x, meth, t, args, i.SignatureArgTypes, ?loc=r) |> Some
    | None, meth, _ -> Helper.CoreCall("AsyncBuilder", Naming.lowerFirst meth, t, args, i.SignatureArgTypes, ?loc=r) |> Some

let asyncs com (ctx: Context) r t (i: CallInfo) (_: Expr option) (args: Expr list) =
    match i.CompiledName with
    // TODO: Throw error for RunSynchronously
    | "Start" ->
        "Async.Start will behave as StartImmediate" |> addWarning com ctx.InlinePath r
        Helper.CoreCall("Async", "start", t, args, i.SignatureArgTypes, ?loc=r) |> Some
    // Make sure cancellationToken is called as a function and not a getter
    | "get_CancellationToken" -> Helper.CoreCall("Async", "cancellationToken", t, [], ?loc=r) |> Some
    // `catch` cannot be used as a function name in JS
    | "Catch" -> Helper.CoreCall("Async", "catchAsync", t, args, i.SignatureArgTypes, ?loc=r) |> Some
    // Fable.Core extensions
    | meth -> Helper.CoreCall("Async", Naming.lowerFirst meth, t, args, i.SignatureArgTypes, ?loc=r) |> Some

let guids (_: ICompiler) (ctx: Context) (_: SourceLocation option) t (i: CallInfo) (thisArg: Expr option) (args: Expr list) =
    match i.CompiledName with
    | "NewGuid"     -> Helper.CoreCall("String", "newGuid", t, []) |> Some
    | "Parse"       -> Helper.CoreCall("String", "validateGuid", t, args, i.SignatureArgTypes) |> Some
    | "TryParse"    -> Helper.CoreCall("String", "validateGuid", t, [args.Head; makeBoolConst true], [args.Head.Type; Boolean]) |> Some
    | "ToByteArray" -> Helper.CoreCall("String", "guidToArray", t, [thisArg.Value], [thisArg.Value.Type]) |> Some
    | ".ctor" ->
        match args with
        | [] -> emptyGuid() |> Some
        | [ExprType (Array _)] -> Helper.CoreCall("String", "arrayToGuid", t, args, i.SignatureArgTypes) |> Some
        | [ExprType String]    -> Helper.CoreCall("String", "validateGuid", t, args, i.SignatureArgTypes) |> Some
        | _ -> None
    | _ -> None

let uris (_: ICompiler) (ctx: Context) (r: SourceLocation option) t (i: CallInfo) (thisArg: Expr option) (args: Expr list) =
    match i.CompiledName with
    | ".ctor" -> Helper.CoreCall("Uri", "default", t, args, i.SignatureArgTypes, isConstructor=true, ?loc=r) |> Some
    | "UnescapeDataString" -> Helper.CoreCall("Util", "unescapeDataString", t, args, i.SignatureArgTypes) |> Some
    | "EscapeDataString"   -> Helper.CoreCall("Util", "escapeDataString", t, args, i.SignatureArgTypes) |> Some
    | "EscapeUriString"    -> Helper.CoreCall("Util", "escapeUriString", t, args, i.SignatureArgTypes) |> Some
    | "get_IsAbsoluteUri" ->
        Naming.removeGetSetPrefix i.CompiledName |> Naming.lowerFirst |> get r t thisArg.Value |> Some
    | "get_Scheme" ->
        Naming.removeGetSetPrefix i.CompiledName |> Naming.lowerFirst |> get r t thisArg.Value |> Some
    | "get_Host" ->
        Naming.removeGetSetPrefix i.CompiledName |> Naming.lowerFirst |> get r t thisArg.Value |> Some
    | "get_AbsolutePath" ->
        Naming.removeGetSetPrefix i.CompiledName |> Naming.lowerFirst |> get r t thisArg.Value |> Some
    | "get_PathAndQuery" ->
        Naming.removeGetSetPrefix i.CompiledName |> Naming.lowerFirst |> get r t thisArg.Value |> Some
    | "get_Query" ->
        Naming.removeGetSetPrefix i.CompiledName |> Naming.lowerFirst |> get r t thisArg.Value |> Some
    | "get_Fragment" ->
        Naming.removeGetSetPrefix i.CompiledName |> Naming.lowerFirst |> get r t thisArg.Value |> Some
    | _ -> None

let laziness (_: ICompiler) (ctx: Context) r t (i: CallInfo) (thisArg: Expr option) (args: Expr list) =
    match i.CompiledName, thisArg, args with
    | (".ctor"|"Create"),_,_ -> Helper.CoreCall("Util", "Lazy", t, args, i.SignatureArgTypes, isConstructor=true, ?loc=r) |> Some
    | "CreateFromValue",_,_ -> Helper.CoreCall("Util", "lazyFromValue", t, args, i.SignatureArgTypes, ?loc=r) |> Some
    | "Force", Some callee, _ -> get r t callee "Value" |> Some
    | ("get_Value"|"get_IsValueCreated"), Some callee, _ ->
        Naming.removeGetSetPrefix i.CompiledName |> get r t callee |> Some
    | _ -> None

let controlExtensions (_: ICompiler) (ctx: Context) (_: SourceLocation option) t (i: CallInfo) (thisArg: Expr option) (args: Expr list) =
    match i.CompiledName with
    | "AddToObservable" -> Some "add"
    | "SubscribeToObservable" -> Some "subscribe"
    | _ -> None
    |> Option.map (fun meth ->
        let args, argTypes =
            thisArg
            |> Option.map (fun thisArg -> thisArg::args, thisArg.Type::i.SignatureArgTypes)
            |> Option.defaultValue (args, i.SignatureArgTypes)
            |> fun (args, argTypes) -> List.rev args, List.rev argTypes
        Helper.CoreCall("Observable", meth, t, args, argTypes))

<<<<<<< HEAD
let callTypeInfoMethod (this : Expr) (name : string) (typ : Type) (args : list<Expr>) =
    // let self = com.TranslateExpr this
    // let ex = Babel.MemberExpression(self, Identifier "NewInfo", computed, ?loc=r) :> Expression
    //Helper.InstanceCall(Helper.InstanceField(this, "NewInfo", Type.Any), name, typ, args)
    Helper.InstanceCall(this, name, typ, args)

let types (com: ICompiler) (ctx: Context) r t (i: CallInfo) (thisArg: Expr option) (args: Expr list) =
    let returnString r x = StringConstant x |> makeValue r |> Some

    // TODO!!! Optimizations when the type is known at compile time (see commented code from master below)
    match thisArg, i.CompiledName with
    | Some this, "get_IsGenericParameter"           -> callTypeInfoMethod this "get_IsGenericParameter" t [] |> Some
    | Some this, "get_FullName"                     -> callTypeInfoMethod this "get_FullName" t [] |> Some
    | Some this, "get_Namespace"                    -> callTypeInfoMethod this "get_Namespace" t [] |> Some
    | Some this, "get_IsArray"                      -> callTypeInfoMethod this "get_IsArray" t [] |> Some
    | Some this, "get_IsGenericType"                -> callTypeInfoMethod this "get_IsGenericType" t [] |> Some
    | Some this, "get_IsGenericTypeDefinition"      -> callTypeInfoMethod this "get_IsGenericTypeDefinition" t [] |> Some
    | Some this, "get_GenericTypeArguments"         -> callTypeInfoMethod this "get_GenericTypeArguments" t [] |> Some
    | Some this, "get_DeclaringType"                -> callTypeInfoMethod this "get_DeclaringType" t [] |> Some
    | Some this, "GetElementType"                   -> callTypeInfoMethod this "GetElementType" t [] |> Some
    | Some this, "GetGenericArguments"              -> callTypeInfoMethod this "GetGenericArguments" t [] |> Some
    | Some this, "GetGenericTypeDefinition"         -> callTypeInfoMethod this "GetGenericTypeDefinition" t [] |> Some
    | Some this, "MakeArrayType"                    -> callTypeInfoMethod this "MakeArrayType" t [] |> Some
    | Some this, "GetTypeInfo"                      -> Some this

    | Some this, "GetProperties"                    -> callTypeInfoMethod this "GetProperties" t args |> Some
    | Some this, "GetMethods"                       -> callTypeInfoMethod this "GetMethods" t [] |> Some
    | Some this, "GetMembers"                       -> callTypeInfoMethod this "GetMembers" t args |> Some
    | Some this, "GetFields"                        -> callTypeInfoMethod this "GetFields" t args |> Some
    | Some this, "GetConstructors"                  -> callTypeInfoMethod this "GetConstructors" t args |> Some

    | Some this, "GetProperty"                      -> callTypeInfoMethod this "GetProperty" t [List.head args] |> Some
    | Some this, "GetMethod"                        ->
        match args with
        | [a] when a.Type = Fable.String            -> callTypeInfoMethod this "GetMethod" t [a] |> Some
        | [a;b] when a.Type = Fable.String          -> callTypeInfoMethod this "GetMethod" t [a; b] |> Some
        | a::_::_::b::_ when a.Type = Fable.String && b.Type = Fable.Array (Fable.MetaType)    -> callTypeInfoMethod this "GetMethod" t [a; b] |> Some
=======
let types (com: ICompiler) (ctx: Context) r t (i: CallInfo) (thisArg: Expr option) (args: Expr list) =
    let returnString r x = StringConstant x |> makeValue r |> Some
    let resolved =
        // Some optimizations when the type is known at compile time
        match thisArg with
        | Some(Value(TypeInfo exprType, exprRange) as thisArg) ->
            match exprType with
            | GenericParam name -> genericTypeInfoError name |> addError com ctx.InlinePath exprRange
            | _ -> ()
            match i.CompiledName with
            | "get_FullName" -> getTypeFullName false exprType |> returnString r
            | "get_Namespace" ->
                let fullname = getTypeFullName false exprType
                match fullname.LastIndexOf(".") with
                | -1 -> "" |> returnString r
                | i -> fullname.Substring(0, i) |> returnString r
            | "get_IsArray" ->
                match exprType with Array _ -> true | _ -> false
                |> BoolConstant |> makeValue r |> Some
            | "get_IsEnum" ->
                match exprType with
                | Enum t -> true | _ -> false
                |> BoolConstant |> makeValue r |> Some
            | "GetElementType" ->
                match exprType with
                | Array t -> TypeInfo t |> makeValue r |> Some
                | _ -> Null t |> makeValue r |> Some
            | "get_IsGenericType" ->
                List.isEmpty exprType.Generics |> not |> BoolConstant |> makeValue r |> Some
            | "get_GenericTypeArguments" | "GetGenericArguments" ->
                let arVals = exprType.Generics |> List.map (makeTypeInfo r) |> ArrayValues
                NewArray(arVals, Any) |> makeValue r |> Some
            | "GetGenericTypeDefinition" ->
                let newGen = exprType.Generics |> List.map (fun _ -> Any)
                exprType.ReplaceGenerics(newGen) |> TypeInfo |> makeValue exprRange |> Some
            | _ -> None
        |  _ -> None
    match resolved, thisArg with
    | Some _, _ -> resolved
    | None, Some thisArg ->
        match i.CompiledName with
        | "GetTypeInfo" -> Some thisArg
        | "get_GenericTypeArguments" | "GetGenericArguments" ->
            Helper.CoreCall("Reflection", "getGenerics", t, [thisArg], ?loc=r) |> Some
        | "MakeGenericType" ->
            Helper.CoreCall("Reflection", "makeGenericType", t, thisArg::args, ?loc=r) |> Some
        | "get_FullName" | "get_Namespace"
        | "get_IsArray" | "GetElementType"
        | "get_IsGenericType" | "GetGenericTypeDefinition"
        | "get_IsEnum" | "GetEnumUnderlyingType" | "GetEnumValues" | "GetEnumNames" ->
            let meth = Naming.removeGetSetPrefix i.CompiledName |> Naming.lowerFirst
            Helper.CoreCall("Reflection", meth, t, [thisArg], ?loc=r) |> Some
>>>>>>> 5fd5c474
        | _ -> None
    | Some this, "GetField"                         -> callTypeInfoMethod this "GetField" t [List.head args] |> Some

    | Some this, "GetConstructor"                   ->
        match args with
        | [] -> callTypeInfoMethod this "GetConstructor" t [] |> Some
        | [ts] -> callTypeInfoMethod this "GetConstructor" t [ts] |> Some
        | _ -> None

    | Some this, "MakeGenericType"                  -> callTypeInfoMethod this "MakeGenericType" t args |> Some

    | Some this, "get_IsEnum"             -> Helper.CoreCall("Reflection", "isEnum", t, [this], ?loc=r) |> Some
    | Some this, "GetEnumUnderlyingType"  -> Helper.CoreCall("Reflection", "getEnumUnderlyingType", t, [this], ?loc=r) |> Some
    | Some this, "GetEnumValues"          -> Helper.CoreCall("Reflection", "getEnumValues", t, [this], ?loc=r) |> Some
    | Some this, "GetEnumNames"           -> Helper.CoreCall("Reflection", "getEnumNames", t, [this], ?loc=r) |> Some

    | _ -> None
    // let resolved =
    //     // Some optimizations when the type is known at compile time
    //     match thisArg with
    //     | Some(Value(TypeInfo exprType, exprRange) as thisArg) ->
    //         match exprType with
    //         | GenericParam name -> genericTypeInfoError name |> addError com ctx.InlinePath exprRange
    //         | _ -> ()
    //         match i.CompiledName with
    //         | "get_FullName" -> getTypeFullName false exprType |> returnString r
    //         | "get_Namespace" ->
    //             let fullname = getTypeFullName false exprType
    //             match fullname.LastIndexOf(".") with
    //             | -1 -> "" |> returnString r
    //             | i -> fullname.Substring(0, i) |> returnString r
    //         | "get_IsArray" ->
    //             match exprType with Array _ -> true | _ -> false
    //             |> BoolConstant |> makeValue r |> Some
    //         | "get_IsEnum" ->
    //             match exprType with
    //             | Enum t -> true | _ -> false
    //             |> BoolConstant |> makeValue r |> Some
    //         | "GetElementType" ->
    //             match exprType with
    //             | Array t -> TypeInfo t |> makeValue r |> Some
    //             | _ -> Null t |> makeValue r |> Some
    //         | "get_IsGenericType" ->
    //             List.isEmpty exprType.Generics |> not |> BoolConstant |> makeValue r |> Some
    //         | "get_GenericTypeArguments" | "GetGenericArguments" ->
    //             let arVals = exprType.Generics |> List.map (makeTypeInfo r) |> ArrayValues
    //             NewArray(arVals, Any) |> makeValue r |> Some
    //         | "GetGenericTypeDefinition" ->
    //             let newGen = exprType.Generics |> List.map (fun _ -> Any)
    //             exprType.ReplaceGenerics(newGen) |> TypeInfo |> makeValue exprRange |> Some
    //         | _ -> None
    //     |  _ -> None
    // match resolved, thisArg with
    // | Some _, _ -> resolved
    // | None, Some thisArg ->
    //     match i.CompiledName with
    //     | "GetTypeInfo" -> Some thisArg
    //     | "get_GenericTypeArguments" | "GetGenericArguments" ->
    //         Helper.CoreCall("Reflection", "getGenerics", t, [thisArg], ?loc=r) |> Some
    //     | "get_FullName" | "get_Namespace"
    //     | "get_IsArray" | "GetElementType"
    //     | "get_IsGenericType" | "GetGenericTypeDefinition"
    //     | "get_IsEnum" | "GetEnumUnderlyingType" | "GetEnumValues" | "GetEnumNames" ->
    //         let meth = Naming.removeGetSetPrefix i.CompiledName |> Naming.lowerFirst
    //         Helper.CoreCall("Reflection", meth, t, [thisArg], ?loc=r) |> Some
    //     | _ -> None
    // | None, None -> None

let fsharpType methName (r: SourceLocation option) t (i: CallInfo) (args: Expr list) =
    match methName with
    | "MakeFunctionType" ->
        Helper.CoreCall("Reflection", "lambda", t, args, i.SignatureArgTypes, ?loc=r) |> Some
    | "MakeTupleType" ->
        Helper.CoreCall("Reflection", "tuple_type", t, args, i.SignatureArgTypes, hasSpread=true, ?loc=r) |> Some
    // Prevent name clash with FSharpValue.GetRecordFields
    | "GetRecordFields" ->
        Helper.CoreCall("Reflection", "getRecordElements", t, args, i.SignatureArgTypes, ?loc=r) |> Some
    | "GetUnionCases" | "GetTupleElements" | "GetFunctionElements"
    | "IsUnion" | "IsRecord" | "IsTuple" | "IsFunction" ->
        Helper.CoreCall("Reflection", Naming.lowerFirst methName, t, args, i.SignatureArgTypes, ?loc=r) |> Some
    | "IsExceptionRepresentation" | "GetExceptionFields" -> None // TODO!!!
    | _ -> None

let fsharpValue methName (r: SourceLocation option) t (i: CallInfo) (args: Expr list) =
    match methName with
    | "GetUnionFields" | "GetRecordFields" | "GetRecordField" | "GetTupleFields" | "GetTupleField"
    | "MakeUnion" | "MakeRecord" | "MakeTuple" ->
        Helper.CoreCall("Reflection", Naming.lowerFirst methName, t, args, i.SignatureArgTypes, ?loc=r) |> Some
    | "GetExceptionFields" -> None // TODO!!!
    | _ -> None

let curryExprAtRuntime arity (expr: Expr) =
    Helper.CoreCall("Util", "curry", expr.Type, [makeIntConst arity; expr])

let uncurryExprAtRuntime arity (expr: Expr) =
    Helper.CoreCall("Util", "uncurry", expr.Type, [makeIntConst arity; expr])

let partialApplyAtRuntime t arity (fn: Expr) (args: Expr list) =
    let args = NewArray(ArrayValues args, Any) |> makeValue None
    Helper.CoreCall("Util", "partialApply", t, [makeIntConst arity; fn; args])

let tryField returnTyp ownerTyp fieldName =
    match ownerTyp, fieldName with
    | Builtin BclDecimal, _ ->
        Helper.CoreValue(coreModFor BclDecimal, "get_" + fieldName, returnTyp) |> Some
    | String, "Empty" -> makeStrConst "" |> Some
    | Builtin BclGuid, "Empty" -> emptyGuid() |> Some
    | Builtin BclTimeSpan, "Zero" -> makeIntConst 0 |> Some
    | Builtin BclDateTime, ("MaxValue" | "MinValue") ->
        Helper.CoreCall(coreModFor BclDateTime, Naming.lowerFirst fieldName, returnTyp, []) |> Some
    | Builtin BclDateTimeOffset, ("MaxValue" | "MinValue") ->
        Helper.CoreCall(coreModFor BclDateTimeOffset, Naming.lowerFirst fieldName, returnTyp, []) |> Some
    | DeclaredType(ent, genArgs), fieldName ->
        match ent.TryFullName with
        | Some "System.BitConverter" ->
            Helper.CoreCall("BitConverter", Naming.lowerFirst fieldName, returnTyp, []) |> Some
        | _ -> None
    | _ -> None

let private replacedModules =
  dict [
    "Microsoft.FSharp.Quotations.FSharpExpr", exprs "Expr"
    "Microsoft.FSharp.Quotations.FSharpVar", exprs "Var"
    "Microsoft.FSharp.Quotations.PatternsModule", exprs "Patterns"
    "Microsoft.FSharp.Quotations.DerivedPatternsModule", exprs "DerivedPatterns"
    "Microsoft.FSharp.Quotations.ExprShapeModule", exprs "ExprShape"
    "System.Math", operators
    "Microsoft.FSharp.Core.Operators", operators
    "Microsoft.FSharp.Core.Operators.Checked", operators
    "Microsoft.FSharp.Core.Operators.Unchecked", unchecked
    "Microsoft.FSharp.Core.Operators.OperatorIntrinsics", intrinsicFunctions
    "Microsoft.FSharp.Core.ExtraTopLevelOperators", operators
    "Microsoft.FSharp.Core.LanguagePrimitives.IntrinsicFunctions", intrinsicFunctions
    "Microsoft.FSharp.Core.LanguagePrimitives", languagePrimitives
    "Microsoft.FSharp.Core.LanguagePrimitives.HashCompare", languagePrimitives
    "Microsoft.FSharp.Core.LanguagePrimitives.IntrinsicOperators", operators
    "System.Runtime.CompilerServices.RuntimeHelpers", runtimeHelpers
    Types.char, chars
    Types.string, strings
    "Microsoft.FSharp.Core.StringModule", stringModule
    "System.Text.StringBuilder", bclType
    Types.array, arrays
    Types.list, lists
    "Microsoft.FSharp.Collections.ArrayModule", arrayModule
    "Microsoft.FSharp.Collections.ListModule", listModule
    "Microsoft.FSharp.Collections.HashIdentity", fsharpModule
    "Microsoft.FSharp.Collections.ComparisonIdentity", fsharpModule
    "Microsoft.FSharp.Core.CompilerServices.RuntimeHelpers", seqs
    "Microsoft.FSharp.Collections.SeqModule", seqs
    "System.Collections.Generic.KeyValuePair`2", keyValuePairs
    "System.Collections.Generic.Comparer`1", bclType
    "System.Collections.Generic.EqualityComparer`1", bclType
    Types.dictionary, dictionaries
    Types.idictionary, dictionaries
    Types.ienumerableGeneric, enumerables
    Types.ienumerable, enumerables
    "System.Collections.Generic.Dictionary`2.ValueCollection", enumerables
    "System.Collections.Generic.Dictionary`2.KeyCollection", enumerables
    "System.Collections.Generic.Dictionary`2.Enumerator", enumerators
    "System.Collections.Generic.Dictionary`2.ValueCollection.Enumerator", enumerators
    "System.Collections.Generic.Dictionary`2.KeyCollection.Enumerator", enumerators
    "System.Collections.Generic.List`1.Enumerator", enumerators
    Types.resizeArray, resizeArrays
    "System.Collections.Generic.IList`1", resizeArrays
    "System.Collections.IList", resizeArrays
    Types.icollectionGeneric, resizeArrays
    Types.icollection, resizeArrays
    Types.hashset, hashSets
    Types.iset, hashSets
    Types.option, options
    Types.valueOption, options
    "Microsoft.FSharp.Core.OptionModule", optionModule
    "Microsoft.FSharp.Core.ResultModule", results
    Types.bigint, bigints
    "Microsoft.FSharp.Core.NumericLiterals.NumericLiteralI", bigints
    Types.reference, references
    Types.object, objects
    Types.valueType, valueTypes
    "System.Enum", enums
    "System.BitConverter", bitConvert
    Types.int8, parseNum
    Types.uint8, parseNum
    Types.int16, parseNum
    Types.uint16, parseNum
    Types.int32, parseNum
    Types.uint32, parseNum
    Types.int64, parseNum
    Types.uint64, parseNum
    Types.float32, parseNum
    Types.float64, parseNum
    Types.decimal, decimals
    "System.Convert", convert
    "System.Console", console
    "System.Diagnostics.Debug", debug
    "System.Diagnostics.Debugger", debug
    Types.datetime, dates
    Types.datetimeOffset, dates
    Types.timespan, timeSpans
    "System.Timers.Timer", timers
    "System.Environment", systemEnv
    "System.Globalization.CultureInfo", globalization
    "System.Random", random
    "System.Threading.CancellationToken", cancels
    "System.Threading.CancellationTokenSource", cancels
    "System.Threading.Monitor", monitor
    "System.Activator", activator
    "System.Text.Encoding", encoding
    "System.Text.UnicodeEncoding", encoding
    "System.Text.UTF8Encoding", encoding
    "System.Text.RegularExpressions.Capture", regex
    "System.Text.RegularExpressions.Match", regex
    "System.Text.RegularExpressions.Group", regex
    "System.Text.RegularExpressions.MatchCollection", regex
    "System.Text.RegularExpressions.GroupCollection", regex
    Types.regex, regex
    Types.fsharpSet, sets
    "Microsoft.FSharp.Collections.SetModule", setModule
    Types.fsharpMap, maps
    "Microsoft.FSharp.Collections.MapModule", mapModule
    "Microsoft.FSharp.Control.FSharpMailboxProcessor`1", mailbox
    "Microsoft.FSharp.Control.FSharpAsyncReplyChannel`1", mailbox
    "Microsoft.FSharp.Control.FSharpAsyncBuilder", asyncBuilder
    "Microsoft.FSharp.Control.AsyncActivation`1", asyncBuilder
    "Microsoft.FSharp.Control.FSharpAsync", asyncs
    "Microsoft.FSharp.Control.AsyncPrimitives", asyncs
    Types.guid, guids
    "System.Uri", uris
    "System.Lazy`1", laziness
    "Microsoft.FSharp.Control.Lazy", laziness
    "Microsoft.FSharp.Control.LazyExtensions", laziness
    "Microsoft.FSharp.Control.CommonExtensions", controlExtensions
    "Microsoft.FSharp.Control.FSharpEvent`1", events
    "Microsoft.FSharp.Control.EventModule", events
    "Microsoft.FSharp.Control.ObservableModule", observable
    Types.type_, types
    "System.Reflection.TypeInfo", types
]


let reflectionMethods =
    System.Collections.Generic.HashSet<string> [|
        "asdads"
    |]

let tryCall (com: ICompiler) (ctx: Context) r t (info: CallInfo) (thisArg: Expr option) (args: Expr list) =
    match info.DeclaringEntityFullName with
    | Patterns.DicContains replacedModules replacement -> replacement com ctx r t info thisArg args
    | "Microsoft.FSharp.Core.LanguagePrimitives.ErrorStrings" -> errorStrings info.CompiledName
    | Types.printfModule
    | Naming.StartsWith Types.printfFormat _ -> fsFormat com ctx r t info thisArg args
    | Naming.StartsWith "Fable.Core." _ -> fableCoreLib com ctx r t info thisArg args
    | Naming.EndsWith "Exception" _ -> exceptions com ctx r t info thisArg args
    | "System.Timers.ElapsedEventArgs" -> thisArg // only signalTime is available here
    | Naming.StartsWith "System.Action" _
    | Naming.StartsWith "System.Func" _
    | Naming.StartsWith "Microsoft.FSharp.Core.FSharpFunc" _
    | Naming.StartsWith "Microsoft.FSharp.Core.OptimizedClosures.FSharpFunc" _ -> funcs com ctx r t info thisArg args
    | "Microsoft.FSharp.Reflection.FSharpType" -> fsharpType info.CompiledName r t info args
    | "Microsoft.FSharp.Reflection.FSharpValue" -> fsharpValue info.CompiledName r t info args
    | "Microsoft.FSharp.Reflection.FSharpReflectionExtensions" ->
        // In netcore F# Reflection methods become extensions
        // with names like `FSharpType.GetExceptionFields.Static`
        let isFSharpType = info.CompiledName.StartsWith("FSharpType")
        let methName = info.CompiledName |> Naming.extensionMethodName
        if isFSharpType
        then fsharpType methName r t info args
        else fsharpValue methName r t info args
    | "System.Reflection.MemberInfo"
    | "System.Reflection.MethodBase"
    | "System.Reflection.ConstructorInfo"
    | "System.Reflection.PropertyInfo"
    | "System.Reflection.ParameterInfo"
    | "System.Reflection.FieldInfo"
    | "Microsoft.FSharp.Reflection.UnionCaseInfo"
    | "FSharp.Reflection.UnionCaseInfo"
    | "System.Reflection.MethodInfo" ->
        match thisArg, info.CompiledName with
        | Some this, "GetGenericArguments"              -> callTypeInfoMethod this "GetGenericArguments" t [] |> Some
        | Some this, "GetGenericMethodDefinition"       -> callTypeInfoMethod this "GetGenericMethodDefinition" t [] |> Some
        | Some this, "get_IsGenericMethod"              -> callTypeInfoMethod this "get_IsGenericMethod" t [] |> Some
        | Some this, "get_IsGenericMethodDefinition"    -> callTypeInfoMethod this "get_IsGenericMethodDefinition" t [] |> Some
        | Some this, "MakeGenericMethod"                -> callTypeInfoMethod this "MakeGenericMethod" t args |> Some
        | Some c, "GetIndexParameters" -> Helper.InstanceCall(c, "GetIndexParameters", t, args) |> Some
        | Some c, "Invoke" -> Helper.InstanceCall(c, "Invoke", t, args) |> Some
        | Some c, "get_Name" -> Helper.InstanceCall(c, "get_Name", t, []) |> Some
        | Some c, "get_Tag" -> Helper.InstanceCall(c, "get_Tag", t, []) |> Some
        | Some c, "get_DeclaringType" -> Helper.InstanceCall(c, "get_DeclaringType", t, []) |> Some
        | Some c, "GetCustomAttributes" -> Helper.InstanceCall(c, "GetCustomAttributes", t, args) |> Some
        | Some c, "GetParameters" -> Helper.InstanceCall(c, "GetParameters", t, []) |> Some
        | Some c, "get_IsStatic" -> Helper.InstanceCall(c, "get_IsStatic", t, []) |> Some
        | Some c, "get_ReturnType" -> Helper.InstanceCall(c, "get_ReturnType", t, []) |> Some
        | Some c, "get_ReturnParameter" -> Helper.InstanceCall(c, "get_ReturnParameter", t, []) |> Some
        | Some c, "GetFields" -> Helper.InstanceCall(c, "GetFields", t, []) |> Some
        | Some c, "get_PropertyType" -> Helper.InstanceCall(c, "get_PropertyType", t, []) |> Some
        | Some c, "get_FieldType" -> Helper.InstanceCall(c, "get_FieldType", t, []) |> Some
        | Some c, "get_ParameterType" -> Helper.InstanceCall(c, "get_ParameterType", t, []) |> Some
        | Some c, "get_GetMethod" -> Helper.InstanceCall(c, "get_GetMethod", t, []) |> Some
        | Some c, "get_SetMethod" -> Helper.InstanceCall(c, "get_SetMethod", t, []) |> Some
        | Some c, "GetGetMethod" -> Helper.InstanceCall(c, "get_GetMethod", t, [])|> Some
        | Some c, "GetSetMethod" -> Helper.InstanceCall(c, "get_SetMethod", t, [])|> Some
        | Some c, "get_CanRead" -> Helper.InstanceCall(c, "get_CanRead", t, [])|> Some
        | Some c, "get_CanWrite" -> Helper.InstanceCall(c, "get_CanWrite", t, [])|> Some
        | Some c, "SetValue" ->
            match args with
            | [a;v] -> Helper.InstanceCall(c, "SetValue", t, [a; v]) |> Some
            | [a;v;i] -> Helper.InstanceCall(c, "SetValue", t, [a; v; i]) |> Some
            | a::v::_::_::i::_ -> Helper.InstanceCall(c, "SetValue", t, [a; v; i]) |> Some
            | _ -> None
        | Some c, "GetValue" ->
            match args with
            | [a] -> Helper.InstanceCall(c, "GetValue", t, [a]) |> Some
            | [a;i] -> Helper.InstanceCall(c, "GetValue", t, [a; i]) |> Some
            | a::_::_::i::_ -> Helper.InstanceCall(c, "GetValue", t, [a; i]) |> Some
            | _ -> None
        | _ ->
            let isStatic = Option.isNone thisArg
            sprintf "UNKNOWN reflection member: { isStatic: %A; name: %A; args: %A }" isStatic info.CompiledName args |> addError com [] None
            None

    // | "Microsoft.FSharp.Reflection.UnionCaseInfo" ->
    //     match thisArg, info.CompiledName with
    //     | Some c, "GetCustomAttributes" -> Helper.CoreCall("Reflection", "customAttributes", t, [c], ?loc=r) |> Some
    //     | Some c, "get_IsStatic" -> Helper.CoreCall("Reflection", "isStatic", t, [c], ?loc=r) |> Some
    //     | Some c, "get_PropertyType" -> makeIntConst 1 |> getExpr r t c |> Some
    //     | Some c, "get_Tag" -> makeStrConst "tag" |> getExpr r t c |> Some
    //     | Some c, "GetFields" -> Helper.CoreCall("Reflection", "getUnionCaseFields", t, [c], ?loc=r) |> Some
    //     | Some c, "GetValue" -> Helper.CoreCall("Reflection", "getValue", t, c::args, ?loc=r) |> Some
    //     | Some c, "get_Name" ->
    //         match c with
    //         | Value(TypeInfo exprType, loc) ->
    //             getTypeName com ctx loc exprType
    //             |> StringConstant |> makeValue r |> Some
    //         | c ->
    //             Helper.CoreCall("Reflection", "name", t, [c], ?loc=r) |> Some
    //     | _ -> None
    | _ when not info.IsInterface ->
        com.Options.precompiledLib
        |> Option.bind (fun tryLib -> tryLib info.DeclaringEntityFullName)
        |> Option.map (precompiledLib r t info thisArg args)
    | _ -> None

let tryBaseConstructor com (ent: FSharpEntity) (memb: FSharpMemberOrFunctionOrValue) genArgs args =
    match ent.FullName with
    | Types.exception_ -> Some(makeCoreRef Any "Exception" "Types", args)
    | Types.attribute -> Some(makeCoreRef Any "Attribute" "Types", args)
    | Types.dictionary ->
        let args =
            match FSharp2Fable.TypeHelpers.getArgTypes com memb, args with
            | ([]|[Number _]), _ ->
                [makeArray Any []; makeEqualityComparer com (Seq.head genArgs)]
            | [IDictionary], [arg] ->
                [arg; makeEqualityComparer com (Seq.head genArgs)]
            | [IDictionary; IEqualityComparer], [arg; eqComp] ->
                [arg; makeComparerFromEqualityComparer eqComp]
            | [IEqualityComparer], [eqComp]
            | [Number _; IEqualityComparer], [_; eqComp] ->
                [makeArray Any []; makeComparerFromEqualityComparer eqComp]
            | _ -> failwith "Unexpected dictionary constructor"
        let entityName = Naming.sanitizeIdentForbiddenChars "MutableMap`2"
        Some(makeCoreRef Any entityName "MutableMap", args)
    | Types.hashset ->
        let args =
            match FSharp2Fable.TypeHelpers.getArgTypes com memb, args with
            | [], _ ->
                [makeArray Any []; makeEqualityComparer com (Seq.head genArgs)]
            | [IEnumerable], [arg] ->
                [arg; makeEqualityComparer com (Seq.head genArgs)]
            | [IEnumerable; IEqualityComparer], [arg; eqComp] ->
                [arg; makeComparerFromEqualityComparer eqComp]
            | [IEqualityComparer], [eqComp] ->
                [makeArray Any []; makeComparerFromEqualityComparer eqComp]
            | _ -> failwith "Unexpected hashset constructor"
        let entityName = Naming.sanitizeIdentForbiddenChars "MutableSet`1"
        Some(makeCoreRef Any entityName "MutableSet", args)
    | _ -> None<|MERGE_RESOLUTION|>--- conflicted
+++ resolved
@@ -711,13 +711,8 @@
     | _ -> nativeOp opName argTypes args
 
 let isCompatibleWithJsComparison = function
-<<<<<<< HEAD
-    | Builtin(BclInt64|BclUInt64|BclBigInt)
+    | Builtin(BclInt64|BclUInt64|BclDecimal|BclBigInt)
     | Array _ | List _ | Tuple _ | Option _ | MetaType | Expr _ -> false
-=======
-    | Builtin(BclInt64|BclUInt64|BclDecimal|BclBigInt)
-    | Array _ | List _ | Tuple _ | Option _ | MetaType -> false
->>>>>>> 5fd5c474
     | Builtin(BclGuid|BclTimeSpan) -> true
     // TODO: Non-record/union declared types without custom equality
     // should be compatible with JS comparison
@@ -2845,108 +2840,48 @@
             |> fun (args, argTypes) -> List.rev args, List.rev argTypes
         Helper.CoreCall("Observable", meth, t, args, argTypes))
 
-<<<<<<< HEAD
-let callTypeInfoMethod (this : Expr) (name : string) (typ : Type) (args : list<Expr>) =
-    // let self = com.TranslateExpr this
-    // let ex = Babel.MemberExpression(self, Identifier "NewInfo", computed, ?loc=r) :> Expression
-    //Helper.InstanceCall(Helper.InstanceField(this, "NewInfo", Type.Any), name, typ, args)
-    Helper.InstanceCall(this, name, typ, args)
-
 let types (com: ICompiler) (ctx: Context) r t (i: CallInfo) (thisArg: Expr option) (args: Expr list) =
     let returnString r x = StringConstant x |> makeValue r |> Some
 
     // TODO!!! Optimizations when the type is known at compile time (see commented code from master below)
     match thisArg, i.CompiledName with
-    | Some this, "get_IsGenericParameter"           -> callTypeInfoMethod this "get_IsGenericParameter" t [] |> Some
-    | Some this, "get_FullName"                     -> callTypeInfoMethod this "get_FullName" t [] |> Some
-    | Some this, "get_Namespace"                    -> callTypeInfoMethod this "get_Namespace" t [] |> Some
-    | Some this, "get_IsArray"                      -> callTypeInfoMethod this "get_IsArray" t [] |> Some
-    | Some this, "get_IsGenericType"                -> callTypeInfoMethod this "get_IsGenericType" t [] |> Some
-    | Some this, "get_IsGenericTypeDefinition"      -> callTypeInfoMethod this "get_IsGenericTypeDefinition" t [] |> Some
-    | Some this, "get_GenericTypeArguments"         -> callTypeInfoMethod this "get_GenericTypeArguments" t [] |> Some
-    | Some this, "get_DeclaringType"                -> callTypeInfoMethod this "get_DeclaringType" t [] |> Some
-    | Some this, "GetElementType"                   -> callTypeInfoMethod this "GetElementType" t [] |> Some
-    | Some this, "GetGenericArguments"              -> callTypeInfoMethod this "GetGenericArguments" t [] |> Some
-    | Some this, "GetGenericTypeDefinition"         -> callTypeInfoMethod this "GetGenericTypeDefinition" t [] |> Some
-    | Some this, "MakeArrayType"                    -> callTypeInfoMethod this "MakeArrayType" t [] |> Some
+    | Some this, "get_IsGenericParameter"           -> Helper.InstanceCall(this, "get_IsGenericParameter", t, []) |> Some
+    | Some this, "get_FullName"                     -> Helper.InstanceCall(this, "get_FullName", t, []) |> Some
+    | Some this, "get_Namespace"                    -> Helper.InstanceCall(this, "get_Namespace", t, []) |> Some
+    | Some this, "get_IsArray"                      -> Helper.InstanceCall(this, "get_IsArray", t, []) |> Some
+    | Some this, "get_IsGenericType"                -> Helper.InstanceCall(this, "get_IsGenericType", t, []) |> Some
+    | Some this, "get_IsGenericTypeDefinition"      -> Helper.InstanceCall(this, "get_IsGenericTypeDefinition", t, []) |> Some
+    | Some this, "get_GenericTypeArguments"         -> Helper.InstanceCall(this, "get_GenericTypeArguments", t, []) |> Some
+    | Some this, "get_DeclaringType"                -> Helper.InstanceCall(this, "get_DeclaringType", t, []) |> Some
+    | Some this, "GetElementType"                   -> Helper.InstanceCall(this, "GetElementType", t, []) |> Some
+    | Some this, "GetGenericArguments"              -> Helper.InstanceCall(this, "GetGenericArguments", t, []) |> Some
+    | Some this, "GetGenericTypeDefinition"         -> Helper.InstanceCall(this, "GetGenericTypeDefinition", t, []) |> Some
+    | Some this, "MakeArrayType"                    -> Helper.InstanceCall(this, "MakeArrayType", t, []) |> Some
     | Some this, "GetTypeInfo"                      -> Some this
 
-    | Some this, "GetProperties"                    -> callTypeInfoMethod this "GetProperties" t args |> Some
-    | Some this, "GetMethods"                       -> callTypeInfoMethod this "GetMethods" t [] |> Some
-    | Some this, "GetMembers"                       -> callTypeInfoMethod this "GetMembers" t args |> Some
-    | Some this, "GetFields"                        -> callTypeInfoMethod this "GetFields" t args |> Some
-    | Some this, "GetConstructors"                  -> callTypeInfoMethod this "GetConstructors" t args |> Some
-
-    | Some this, "GetProperty"                      -> callTypeInfoMethod this "GetProperty" t [List.head args] |> Some
+    | Some this, "GetProperties"                    -> Helper.InstanceCall(this, "GetProperties", t, args) |> Some
+    | Some this, "GetMethods"                       -> Helper.InstanceCall(this, "GetMethods", t, []) |> Some
+    | Some this, "GetMembers"                       -> Helper.InstanceCall(this, "GetMembers", t, args) |> Some
+    | Some this, "GetFields"                        -> Helper.InstanceCall(this, "GetFields", t, args) |> Some
+    | Some this, "GetConstructors"                  -> Helper.InstanceCall(this, "GetConstructors", t, args) |> Some
+
+    | Some this, "GetProperty"                      -> Helper.InstanceCall(this, "GetProperty", t, [List.head args]) |> Some
     | Some this, "GetMethod"                        ->
         match args with
-        | [a] when a.Type = Fable.String            -> callTypeInfoMethod this "GetMethod" t [a] |> Some
-        | [a;b] when a.Type = Fable.String          -> callTypeInfoMethod this "GetMethod" t [a; b] |> Some
-        | a::_::_::b::_ when a.Type = Fable.String && b.Type = Fable.Array (Fable.MetaType)    -> callTypeInfoMethod this "GetMethod" t [a; b] |> Some
-=======
-let types (com: ICompiler) (ctx: Context) r t (i: CallInfo) (thisArg: Expr option) (args: Expr list) =
-    let returnString r x = StringConstant x |> makeValue r |> Some
-    let resolved =
-        // Some optimizations when the type is known at compile time
-        match thisArg with
-        | Some(Value(TypeInfo exprType, exprRange) as thisArg) ->
-            match exprType with
-            | GenericParam name -> genericTypeInfoError name |> addError com ctx.InlinePath exprRange
-            | _ -> ()
-            match i.CompiledName with
-            | "get_FullName" -> getTypeFullName false exprType |> returnString r
-            | "get_Namespace" ->
-                let fullname = getTypeFullName false exprType
-                match fullname.LastIndexOf(".") with
-                | -1 -> "" |> returnString r
-                | i -> fullname.Substring(0, i) |> returnString r
-            | "get_IsArray" ->
-                match exprType with Array _ -> true | _ -> false
-                |> BoolConstant |> makeValue r |> Some
-            | "get_IsEnum" ->
-                match exprType with
-                | Enum t -> true | _ -> false
-                |> BoolConstant |> makeValue r |> Some
-            | "GetElementType" ->
-                match exprType with
-                | Array t -> TypeInfo t |> makeValue r |> Some
-                | _ -> Null t |> makeValue r |> Some
-            | "get_IsGenericType" ->
-                List.isEmpty exprType.Generics |> not |> BoolConstant |> makeValue r |> Some
-            | "get_GenericTypeArguments" | "GetGenericArguments" ->
-                let arVals = exprType.Generics |> List.map (makeTypeInfo r) |> ArrayValues
-                NewArray(arVals, Any) |> makeValue r |> Some
-            | "GetGenericTypeDefinition" ->
-                let newGen = exprType.Generics |> List.map (fun _ -> Any)
-                exprType.ReplaceGenerics(newGen) |> TypeInfo |> makeValue exprRange |> Some
-            | _ -> None
-        |  _ -> None
-    match resolved, thisArg with
-    | Some _, _ -> resolved
-    | None, Some thisArg ->
-        match i.CompiledName with
-        | "GetTypeInfo" -> Some thisArg
-        | "get_GenericTypeArguments" | "GetGenericArguments" ->
-            Helper.CoreCall("Reflection", "getGenerics", t, [thisArg], ?loc=r) |> Some
-        | "MakeGenericType" ->
-            Helper.CoreCall("Reflection", "makeGenericType", t, thisArg::args, ?loc=r) |> Some
-        | "get_FullName" | "get_Namespace"
-        | "get_IsArray" | "GetElementType"
-        | "get_IsGenericType" | "GetGenericTypeDefinition"
-        | "get_IsEnum" | "GetEnumUnderlyingType" | "GetEnumValues" | "GetEnumNames" ->
-            let meth = Naming.removeGetSetPrefix i.CompiledName |> Naming.lowerFirst
-            Helper.CoreCall("Reflection", meth, t, [thisArg], ?loc=r) |> Some
->>>>>>> 5fd5c474
+        | [a] when a.Type = Fable.String            -> Helper.InstanceCall(this, "GetMethod", t, [a]) |> Some
+        | [a;b] when a.Type = Fable.String          -> Helper.InstanceCall(this, "GetMethod", t, [a; b]) |> Some
+        | a::_::_::b::_ when a.Type = Fable.String && b.Type = Fable.Array (Fable.MetaType)
+                                                    -> Helper.InstanceCall(this, "GetMethod", t, [a; b]) |> Some
         | _ -> None
-    | Some this, "GetField"                         -> callTypeInfoMethod this "GetField" t [List.head args] |> Some
+    | Some this, "GetField"                         -> Helper.InstanceCall(this, "GetField", t, [List.head args]) |> Some
 
     | Some this, "GetConstructor"                   ->
         match args with
-        | [] -> callTypeInfoMethod this "GetConstructor" t [] |> Some
-        | [ts] -> callTypeInfoMethod this "GetConstructor" t [ts] |> Some
+        | [] -> Helper.InstanceCall(this, "GetConstructor", t, []) |> Some
+        | [ts] -> Helper.InstanceCall(this, "GetConstructor", t, [ts]) |> Some
         | _ -> None
 
-    | Some this, "MakeGenericType"                  -> callTypeInfoMethod this "MakeGenericType" t args |> Some
+    | Some this, "MakeGenericType"                  -> Helper.InstanceCall(this, "MakeGenericType", t, args) |> Some
 
     | Some this, "get_IsEnum"             -> Helper.CoreCall("Reflection", "isEnum", t, [this], ?loc=r) |> Some
     | Some this, "GetEnumUnderlyingType"  -> Helper.CoreCall("Reflection", "getEnumUnderlyingType", t, [this], ?loc=r) |> Some
@@ -2996,6 +2931,8 @@
     //     | "GetTypeInfo" -> Some thisArg
     //     | "get_GenericTypeArguments" | "GetGenericArguments" ->
     //         Helper.CoreCall("Reflection", "getGenerics", t, [thisArg], ?loc=r) |> Some
+    //     | "MakeGenericType" ->
+    //         Helper.CoreCall("Reflection", "makeGenericType", t, thisArg::args, ?loc=r) |> Some
     //     | "get_FullName" | "get_Namespace"
     //     | "get_IsArray" | "GetElementType"
     //     | "get_IsGenericType" | "GetGenericTypeDefinition"
@@ -3214,11 +3151,11 @@
     | "FSharp.Reflection.UnionCaseInfo"
     | "System.Reflection.MethodInfo" ->
         match thisArg, info.CompiledName with
-        | Some this, "GetGenericArguments"              -> callTypeInfoMethod this "GetGenericArguments" t [] |> Some
-        | Some this, "GetGenericMethodDefinition"       -> callTypeInfoMethod this "GetGenericMethodDefinition" t [] |> Some
-        | Some this, "get_IsGenericMethod"              -> callTypeInfoMethod this "get_IsGenericMethod" t [] |> Some
-        | Some this, "get_IsGenericMethodDefinition"    -> callTypeInfoMethod this "get_IsGenericMethodDefinition" t [] |> Some
-        | Some this, "MakeGenericMethod"                -> callTypeInfoMethod this "MakeGenericMethod" t args |> Some
+        | Some this, "GetGenericArguments"              -> Helper.InstanceCall(this, "GetGenericArguments", t, []) |> Some
+        | Some this, "GetGenericMethodDefinition"       -> Helper.InstanceCall(this, "GetGenericMethodDefinition", t, []) |> Some
+        | Some this, "get_IsGenericMethod"              -> Helper.InstanceCall(this, "get_IsGenericMethod", t, []) |> Some
+        | Some this, "get_IsGenericMethodDefinition"    -> Helper.InstanceCall(this, "get_IsGenericMethodDefinition", t, []) |> Some
+        | Some this, "MakeGenericMethod"                -> Helper.InstanceCall(this, "MakeGenericMethod", t, args) |> Some
         | Some c, "GetIndexParameters" -> Helper.InstanceCall(c, "GetIndexParameters", t, args) |> Some
         | Some c, "Invoke" -> Helper.InstanceCall(c, "Invoke", t, args) |> Some
         | Some c, "get_Name" -> Helper.InstanceCall(c, "get_Name", t, []) |> Some
@@ -3235,9 +3172,9 @@
         | Some c, "get_ParameterType" -> Helper.InstanceCall(c, "get_ParameterType", t, []) |> Some
         | Some c, "get_GetMethod" -> Helper.InstanceCall(c, "get_GetMethod", t, []) |> Some
         | Some c, "get_SetMethod" -> Helper.InstanceCall(c, "get_SetMethod", t, []) |> Some
-        | Some c, "GetGetMethod" -> Helper.InstanceCall(c, "get_GetMethod", t, [])|> Some
-        | Some c, "GetSetMethod" -> Helper.InstanceCall(c, "get_SetMethod", t, [])|> Some
-        | Some c, "get_CanRead" -> Helper.InstanceCall(c, "get_CanRead", t, [])|> Some
+        | Some c, "GetGetMethod" -> Helper.InstanceCall(c, "get_GetMethod", t, []) |> Some
+        | Some c, "GetSetMethod" -> Helper.InstanceCall(c, "get_SetMethod", t, []) |> Some
+        | Some c, "get_CanRead" -> Helper.InstanceCall(c, "get_CanRead", t, []) |> Some
         | Some c, "get_CanWrite" -> Helper.InstanceCall(c, "get_CanWrite", t, [])|> Some
         | Some c, "SetValue" ->
             match args with
