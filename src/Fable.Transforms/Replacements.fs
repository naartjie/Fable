--- conflicted
+++ resolved
@@ -80,18 +80,6 @@
         let info = { makeSimpleCallInfo None args [] with AutoUncurrying = true }
         Operation(Emit(macro, Some info), t, r)
 
-<<<<<<< HEAD
-=======
-    let objValue (k, v) =
-        [], v, Fable.AttachedMemberInfo(k, None, isValue=true)
-
-    let typedObjExpr t kvs =
-        ObjectExpr(List.map objValue kvs, t, None)
-
-    let objExpr kvs =
-        typedObjExpr Fable.Any kvs
-
->>>>>>> 2a543913
     let add left right =
         Operation(BinaryOperation(BinaryPlus, left, right), left.Type, None)
 
@@ -1029,11 +1017,7 @@
 
 let fableCoreLib (com: ICompiler) (ctx: Context) r t (i: CallInfo) (thisArg: Expr option) (args: Expr list) =
     match i.DeclaringEntityFullName, i.CompiledName with
-<<<<<<< HEAD
-    | _, ".ctor" -> makeObjExpr t [] |> Some
-=======
     | _, ".ctor" -> typedObjExpr t [] |> Some
->>>>>>> 2a543913
     | _, "jsNative" ->
         // TODO: Fail at compile time?
         addWarning com ctx.InlinePath r "jsNative is being compiled without replacement, this will fail at runtime."
@@ -1191,11 +1175,7 @@
             | _ -> "Only declared types define a function constructor in JS"
                    |> addError com ctx.InlinePath r; None
         | "createEmpty", _ ->
-<<<<<<< HEAD
-            makeObjExpr t [] |> Some
-=======
             typedObjExpr t [] |> Some
->>>>>>> 2a543913
         // Deprecated methods
         | "ofJson", _ -> Helper.GlobalCall("JSON", t, args, memb="parse", ?loc=r) |> Some
         | "toJson", _ -> Helper.GlobalCall("JSON", t, args, memb="stringify", ?loc=r) |> Some
@@ -2300,11 +2280,7 @@
 
 let objects (com: ICompiler) (ctx: Context) r t (i: CallInfo) (thisArg: Expr option) (args: Expr list) =
     match i.CompiledName, thisArg, args with
-<<<<<<< HEAD
-    | ".ctor", _, _ -> makeObjExpr t [] |> Some
-=======
     | ".ctor", _, _ -> typedObjExpr t [] |> Some
->>>>>>> 2a543913
     | "GetHashCode", Some arg, _ ->
         identityHash r arg |> Some
     | "ToString", Some arg, _ ->
@@ -2323,11 +2299,7 @@
 
 let valueTypes (_: ICompiler) (ctx: Context) r t (i: CallInfo) (thisArg: Expr option) (args: Expr list) =
     match i.CompiledName, thisArg with
-<<<<<<< HEAD
-    | ".ctor", _ -> makeObjExpr t [] |> Some
-=======
     | ".ctor", _ -> typedObjExpr t [] |> Some
->>>>>>> 2a543913
     | "ToString", Some thisArg ->
         Helper.InstanceCall(thisArg, "toString", String, [], i.SignatureArgTypes, ?loc=r) |> Some
     | ("GetHashCode" | "Equals" | "CompareTo"), Some thisArg ->
@@ -2412,11 +2384,7 @@
 
 let console (com: ICompiler) (ctx: Context) r t (i: CallInfo) (thisArg: Expr option) (args: Expr list) =
     match i.CompiledName with
-<<<<<<< HEAD
-    | "get_Out" -> makeObjExpr t [] |> Some // empty object
-=======
     | "get_Out" -> typedObjExpr t [] |> Some // empty object
->>>>>>> 2a543913
     | "Write" ->
         addWarning com ctx.InlinePath r "Write will behave as WriteLine"
         log com r t i thisArg args |> Some
