import { anonRecord as makeAnonRecord, Record, Union } from "./Types";
import { combineHashCodes, compareArraysWith, equalArraysWith, stringHash } from "./Util";

// tslint:disable: max-line-length

export enum NReflKind {
  Property = 0,
  Field = 1,
  MethodBase = 2,
  Method = 3,
  Constructor = 4,
  UnionCase = 5,
  Type = 6,
}

function compareStrings(l: string, r: string) {
  if (l === r) { return 0; }
  return l < r ? -1 : 1;
}

export class NParameterInfo {
  constructor(
    public Name: string,
    public ParameterType: NTypeInfo,
  ) { }

  public toPrettyString() {
    return this.Name + " : " + this.ParameterType.toFullString();
  }

  public toString() {
    return this.ParameterType.toString() + " " + this.Name;
  }

  public get_ParameterType() {
    return this.ParameterType;
  }

  public get_Name() {
    return this.Name;
  }

  public GetHashCode() {
    return combineHashCodes([stringHash(this.Name), this.ParameterType.GetHashCode()]);
  }

  public Equals(o: any) {
    if ("Name" in o && "ParameterType" in o) {
      return this.Name === o.Name && equals(this.ParameterType, o.ParameterType);
    } else {
      return false;
    }
  }

  public CompareTo(o: any) {
    if (o == null) { throw new Error("cannot compare to null"); }

    if ("Name" in o && "ParameterType" in o) {
      const c = compareStrings(this.Name, o.Name);
      if (c !== 0) { return c; }
      return this.ParameterType.CompareTo(o.ParameterType);
    }
    throw new Error(`cannot compare to ${o}`);
  }

}

export abstract class NMemberInfo {
  public attributes: CustomAttribute[];

  constructor(
<<<<<<< HEAD
    public DeclaringType: NTypeInfo,
    public Name: string,
    att: CustomAttribute[],
    ) {

      if (!Name) { throw new Error(`cannot declare MemberInfo without a name`); }
      if (!DeclaringType) { throw new Error(`${Name} has no declaring type`); }
      this.attributes = att || [];
  }

  public abstract getMemberKind(): NReflKind;
  public abstract toPrettyString(): string;

  public abstract GetHashCode(): number;
  public abstract Equals(o: any): boolean;
  public abstract CompareTo(o: any): number;

  public is(kind: NReflKind) {
    return this.getMemberKind() === kind;
=======
    public fullname: string,
    public generics?: TypeInfo[],
    public construct?: Constructor,
    public fields?: () => FieldInfo[],
    public cases?: () => CaseInfo[],
    public enumCases?: EnumCase[]) {
>>>>>>> 5fd5c474
  }

  public get_Name() { return this.Name; }

  public get_DeclaringType() { return this.DeclaringType; }

  public GetCustomAttributes(a: (boolean|NTypeInfo), _?: boolean) {
    if (typeof a === "boolean") {
      return this.attributes.map((att) => att.AttributeValue);
    } else if (a.fullname) {
      return this.attributes.filter((att) => att.AttributeType === a.fullname).map((att) => att.AttributeValue);
    } else {
      return this.attributes.map((att) => att.AttributeValue);
    }
  }
}

export abstract class NMethodBase extends NMemberInfo {
  public Parameters: NParameterInfo[];
  public IsStatic: boolean;

  constructor(
    DeclaringType: NTypeInfo,
    Name: string,
    parameters: NParameterInfo[],
    isStatic: boolean,
    attributes: CustomAttribute[],
  ) {
    super(DeclaringType, Name, attributes);
    parameters = parameters || [];
    this.IsStatic = isStatic || false;
    this.Parameters = parameters.map((t) => t.ParameterType.get_ContainsGenericParameters() ? new NParameterInfo(t.Name, DeclaringType.ResolveGeneric(t.ParameterType)) : t);
  }

  public GetParameters() { return this.Parameters; }

  public get_IsStatic() { return this.IsStatic; }

  public ParametersAssignable(ts: NTypeInfo[]) {
    if (this.Parameters.length === ts.length) {
      const broken =
        this.Parameters.findIndex((p, i) => {
            const d = p.ParameterType;
            const a = ts[i];
            return !(d.isGenericParameter || d.fullname === "System.Object" || equals(d, a));
        });
      return broken < 0;
    } else {
      return false;
    }
  }

}

export class NMethodInfo extends NMethodBase {
  public ReturnType: NTypeInfo;
  public GenericArguments: NTypeInfo[];

  private isGenericDef: boolean;
  private genMap: { [name: string]: number } = {};

  constructor(
    declaringType: NTypeInfo,
    genericArguments: NTypeInfo[],
    name: string,
    parameters: NParameterInfo[],
    returnType: NTypeInfo,
    isStatic: boolean,
    private invoke: (target: any, args: any[]) => any,
    attributes: CustomAttribute[],
    private declaration?: NMethodInfo,
  ) {
    super(declaringType, name, parameters.map((a) => a), isStatic, attributes);

    if (!returnType) { throw new Error(`MethodInfo ${declaringType.toFullString()} ${name} does not have a return type`); }

    genericArguments = genericArguments || [];
    const isDef = genericArguments.findIndex((p) => p.isGenericParameter) >= 0;

    this.GenericArguments = genericArguments;
    this.isGenericDef = isDef;
    if (isDef) {
      genericArguments.forEach((v, i) => {
        this.genMap[v.fullname] = i;
      });
    } else if (declaration) {
      this.genMap = declaration.genMap;
    }
    this.Parameters.forEach((p) => { p.ParameterType = this.ResolveGeneric(p.ParameterType); });
    this.ReturnType = returnType.get_ContainsGenericParameters() ? this.ResolveGeneric(returnType) : returnType;
    if (!this.ReturnType) { throw new Error(`MethodInfo ${declaringType.toFullString()} ${name} does not have a return type`); }

  }

  public getMemberKind() {
    return NReflKind.Method;
  }

  public GetHashCode() {
    return combineHashCodes([
      this.DeclaringType.GetHashCode(),
      combineHashCodes(this.GenericArguments.map((a) => a.GetHashCode())),
      stringHash(this.Name),
      combineHashCodes(this.Parameters.map((a) => a.GetHashCode())),
      (this.IsStatic ? 1 : 0),
    ]);
  }

  public CompareTo(oo: any) {
    if (!isMethodInfo(oo)) { throw new Error(`cannot compare MethodInfo to ${oo}`); }
    const o = oo as NMethodInfo;
    let c = 0;
    c = compareStrings(this.Name, o.Name); if (c !== 0) { return c; }
    c = this.IsStatic === o.IsStatic ? 0 : (this.IsStatic < o.IsStatic ? -1 : 1); if (c !== 0) { return c; }
    c = this.DeclaringType.CompareTo(o.DeclaringType); if (c !== 0) { return c; }
    c = compareArraysWith(this.GenericArguments, o.GenericArguments, (l, r) => l.CompareTo(r)); if (c !== 0) { return c; }
    c = compareArraysWith(this.Parameters, o.Parameters, (l, r) => l.CompareTo(r)); if (c !== 0) { return c; }
    return 0;
  }

  public Equals(ob: any) {
    if (isMethodInfo(ob)) {
      return methodEquals(this, ob as NMethodInfo);
    } else {
      return false;
    }
  }

  public ResolveGeneric(t: NTypeInfo): NTypeInfo {
    if (t.isGenericParameter) {
      if (t.fullname in this.genMap) {
        const idx = this.genMap[t.fullname];
        if (idx < 0 || idx > this.GenericArguments.length) {
          throw new Error(`invalid generic index ${idx}`);
        }

        return this.GenericArguments[idx];
      } else {
        return this.DeclaringType.ResolveGeneric(t);
      }
    } else if (t.get_ContainsGenericParameters()) {
      const gen = t.generics.map((t) => this.ResolveGeneric(t));
      return t.MakeGenericType(gen);
      // return new NTypeInfo(t.fullname, t.genericCount, t.isGenericParameter, t.generics.map((t) => this.ResolveType(t)), t.members, t.declaration)
    } else {
      return t;
    }
  }

  public get_IsGenericMethodDefinition() {
    return this.isGenericDef;
  }

  public MakeGenericMethod(types: NTypeInfo[]) {
    return new NMethodInfo(this.DeclaringType, types, this.Name, this.Parameters, this.ReturnType, this.IsStatic, this.invoke, this.attributes, this);
  }

  public get_IsGenericMethod() {  return this.isGenericDef || this.declaration; }

  public GetGenericArguments(): NTypeInfo[] {
    return this.GenericArguments;
  }

  public GetGenericMethodDefinition(): NMethodInfo {
    if (this.declaration) {
      return this.declaration;
    } else {
      return this;
    }
  }

  public get_ReturnType() { return this.ReturnType; }

  public get_ReturnParameter() {
    return new NParameterInfo("Return", this.ReturnType);
  }

  public toPrettyString(): string {
    const args = this.Parameters.map((p) => p.toPrettyString()).join(", ");

    let attPrefix = "";
    const atts = this.GetCustomAttributes(true);
    if (atts.length > 0) {
      attPrefix = "[<" + atts.map((a) => a.toString()).join("; ") + ">] ";
    }
    let prefix = "member ";
    if (this.IsStatic) { prefix = "static " + prefix; }

    return attPrefix + prefix + this.Name + "(" + args + ") : " + this.ReturnType.toFullString();
  }

  public toString() {
    return this.toPrettyString();
  }

  public Invoke(target: any, args: any[]) {
    args = args || [];
    if (!this.IsStatic) {
      if (!target) { throw new Error(`MethodInfo ${this.toPrettyString()} cannot be called without a this argument`); }
      return this.invoke(target, args);
    } else {
      return this.invoke(null, args);
    }
  }
}

export class NConstructorInfo extends NMethodBase {
  constructor(
    declaringType: NTypeInfo,
    parameters: NParameterInfo[],
    private invoke: (args: any[]) => any,
    attributes: CustomAttribute[],
  ) {
    super(declaringType, ".ctor", parameters, true, attributes);
  }

  public toPrettyString() {
    const args = this.Parameters.map((p) => p.toPrettyString()).join(", ");

    let attPrefix = "";
    const atts = this.GetCustomAttributes(true);
    if (atts.length > 0) {
      attPrefix = "[<" + atts.map((a) => a.toString()).join("; ") + ">] ";
    }

    return attPrefix + "new(" + args + ")";
  }

  public getMemberKind() {
    return NReflKind.Constructor;
  }

  public GetHashCode() {
    return combineHashCodes([
      this.DeclaringType.GetHashCode(),
      combineHashCodes(this.Parameters.map((p) => p.GetHashCode())),
    ]);
  }

  public Equals(o: any) {
    if (isConstructorInfo(o)) {
      return constructorEquals(this, o as NConstructorInfo);
    } else {
      return false;
    }
  }

  public CompareTo(oo: any) {
    if (!isConstructorInfo(oo)) { throw new Error(`cannot compare ConstructorInfo to ${oo}`); }
    const o = oo as NConstructorInfo;
    let c = 0;
    c = this.DeclaringType.CompareTo(o.DeclaringType); if (c !== 0) { return c; }
    c = compareArraysWith(this.Parameters, o.Parameters, (l, r) => l.CompareTo(r)); if (c !== 0) { return c; }
    return 0;
  }

  public toString() {
    return this.toPrettyString();
  }

  public Invoke(args: any[]) {
    args = args || [];
    return this.invoke(args);
  }
}

export class NFieldInfo extends NMemberInfo {
  public Type: NTypeInfo;
  constructor(
    declaringType: NTypeInfo,
    name: string,
    type: NTypeInfo,
    public IsStatic: boolean,
    attributes: CustomAttribute[],
    private get?: (t: any) => any,
  ) {
    super(declaringType, name, attributes);

    if (!type) { throw new Error(`FieldInfo ${name} does not have a type`); }

    this.Type = type.get_ContainsGenericParameters() ? this.DeclaringType.ResolveGeneric(type) : type;
  }
  public get_FieldType() { return this.Type; }
  public get_IsStatic() { return this.IsStatic; }

  public getMemberKind() {
    return NReflKind.Field;
  }

  public GetHashCode() {
    return combineHashCodes([
      stringHash(this.Name),
      this.DeclaringType.GetHashCode(),
      (this.IsStatic ? 1 : 0),
    ]);
  }

  public Equals(o: any) {
    if (isFieldInfo(o)) {
      return fieldEquals(this, o as NFieldInfo);
    } else {
      return false;
    }
  }

  public CompareTo(oo: any) {
    if (!isFieldInfo(oo)) { throw new Error(`cannot compare FieldInfo to ${oo}`); }
    const o = oo as NFieldInfo;
    let c = 0;
    c = compareStrings(this.Name, o.Name); if (c !== 0) { return c; }
    c = this.IsStatic === o.IsStatic ? 0 : (this.IsStatic < o.IsStatic ? -1 : 1); if (c !== 0) { return c; }
    c = this.DeclaringType.CompareTo(o.DeclaringType); if (c !== 0) { return c; }
    return 0;
  }

  public toPrettyString() {
    const typ = this.Type.toFullString();
    let prefix = "val ";
    if (this.IsStatic) { prefix = "static " + prefix; }

    let attPrefix = "";
    const atts = this.GetCustomAttributes(true);
    if (atts.length > 0) {
      attPrefix = "[<" + atts.map((a) => a.toString()).join("; ") + ">] ";
    }

    return attPrefix + prefix + this.Name + " : " + typ;
  }

  public GetValue(target: any) {
    if (this.get) {
        return this.get(target);
    } else {
      throw new Error("cannot get field " + this.toPrettyString());
    }
  }

  public toString() {
    return this.toPrettyString();
  }

}

export class NPropertyInfo extends NMemberInfo {
  public Type: NTypeInfo;
  constructor(
    DeclaringType: NTypeInfo,
    Name: string,
    type: NTypeInfo,
    public IsStatic: boolean,
    public IsFSharp: boolean,
    attributes: CustomAttribute[],
    private get?: (target: any, index: any[]) => any,
    private set?: (target: any, index: any[], value: any) => void,
  ) {
    super(DeclaringType, Name, attributes);

    if (!type) { throw new Error(`FieldInfo ${Name} does not have a type`); }

    this.Type = type.get_ContainsGenericParameters() ? DeclaringType.ResolveGeneric(type) : type;
  }

  public getMemberKind() {
    return NReflKind.Property;
  }

  public GetHashCode() {
    return combineHashCodes([
      stringHash(this.Name),
      this.DeclaringType.GetHashCode(),
      (this.IsFSharp ? 1 : 0),
      (this.IsStatic ? 1 : 0),
    ]);
  }

  public Equals(o: any) {
    if (isPropertyInfo(o)) {
      return propertyEquals(this, o as NPropertyInfo);
    } else {
      return false;
    }
  }

  public CompareTo(oo: any) {
    if (!isPropertyInfo(oo)) { throw new Error(`cannot compare FieldInfo to ${oo}`); }
    const o = oo as NPropertyInfo;
    let c = 0;
    c = this.IsStatic === o.IsStatic ? 0 : (this.IsStatic < o.IsStatic ? -1 : 1); if (c !== 0) { return c; }
    c = this.IsFSharp === o.IsFSharp ? 0 : (this.IsFSharp < o.IsFSharp ? -1 : 1); if (c !== 0) { return c; }
    c = compareStrings(this.Name, o.Name); if (c !== 0) { return c; }
    c = this.DeclaringType.CompareTo(o.DeclaringType); if (c !== 0) { return c; }
    return 0;
  }

  public get_PropertyType() { return this.Type; }
  public get_IsStatic() { return this.IsStatic; }
  public get_IsFSharp() { return this.IsFSharp; }

  public get_CanRead() {
    return this.get || this.get_GetMethod();
  }
  public get_CanWrite() {
    return this.set || this.get_SetMethod();
  }

  public GetIndexParameters() {
    const m = this.get_GetMethod();
    if (m) { return m.GetParameters(); } else { return []; }
  }

  public get_GetMethod() {
    const getterName = "get_" + this.Name;
    const mems = this.DeclaringType.GetAllMembers();
    const idx = mems.findIndex((m) => isMethodInfo(m) && m.Name === getterName);
    if (idx >= 0) {
      return mems[idx] as NMethodInfo;
    } else {
      return null;
    }
  }

  public get_SetMethod() {
    const getterName = "set_" + this.Name;
    const mems = this.DeclaringType.GetAllMembers();
    const idx = mems.findIndex((m) => isMethodInfo(m) && m.Name === getterName);
    if (idx >= 0) { return mems[idx] as NMethodInfo; } else { return null; }
  }

  public GetValue(target: any, index: any[]): any {
    if (this.get) {
      return this.get(target, index);
    } else if (this.IsFSharp) {
      // TODO: mangled-names????
      if (this.Name in target) {
        return target[this.Name];
      } else {
        throw new Error(`property ${this.Name} not in target`);
      }
    } else {
      const g = this.get_GetMethod();
      if (g === null) { throw new Error(`property ${this.Name} has no GetMethod`); }
      index = index || [];
      return g.Invoke(target, index);
    }
  }

  public SetValue(target: any, value: any, index: any[]) {
    if (this.set) {
      return this.set(target, index, value);
    } else if (this.IsFSharp) {
      target[this.Name] = value;
    } else {
      index = index || [];
      const s = this.get_SetMethod();
      s?.Invoke(target, [...index, value]);
    }
  }

  public toPrettyString() {
    const g = this.get_GetMethod();
    const s = this.get_SetMethod();
    let typ = this.Type.toFullString();
    if (g && g.Parameters.length > 0) {
      const prefix = g.Parameters.map((p) => p.ParameterType.toFullString()).join(" * ");
      typ = prefix + " -> " + typ;
    } else if (s && s.Parameters.length > 0) {
      const prefix = s.Parameters.slice(0, s.Parameters.length - 1).map((p) => p.ParameterType.toFullString()).join(" * ");
      typ = prefix + " -> " + typ;
    }

    let suffix = "";
    if (g && s) {
      suffix = " with get, set";
    } else if (g) {
      suffix = " with get";
    } else if (s) {
      suffix = " with set";
    }

    let prefix = "member ";
    if (this.IsStatic) { prefix = "static " + prefix; }

    let attPrefix = "";
    const atts = this.GetCustomAttributes(true);
    if (atts.length > 0) {
      attPrefix = "[<" + atts.map((a) => a.toString()).join("; ") + ">] ";
    }

    return attPrefix + prefix + this.Name + " : " + typ + suffix;
  }

  public toString() {
    return this.toPrettyString();
  }

}

export class NUnionCaseInfo extends NMemberInfo {
  public Fields: NPropertyInfo[];

  public constructor(
    DeclaringType: NTypeInfo,
    public Tag: number,
    Name: string,
    Attributes: CustomAttribute[],
    fields: Array<[string, NTypeInfo]>,
    public Invoke: (...args: any[]) => any,
  ) {
    super(DeclaringType, Name, Attributes);

    if (typeof Tag !== "number") { throw new Error(`UnionCase ${Name} does not have a tag`); }

    fields = fields || [];
    this.Fields = fields.map ((tup, i) => {
      const name = tup[0];
      const typ = tup[1].get_ContainsGenericParameters() ? DeclaringType.ResolveGeneric(tup[1]) : tup[1];
      return new NPropertyInfo(DeclaringType, name, typ, false, true, [], (t) => t.fields[i], (t, v) => { t.fields[i] = v; });
      // tup[1].get_ContainsGenericParameters() ? [tup[0], DeclaringType.ResolveGeneric(tup[1])] : tup) as Array<[string, NTypeInfo]>;
    });
  }

  public getMemberKind() {
    return NReflKind.UnionCase;
  }

  public GetHashCode() {
    return combineHashCodes([
      stringHash(this.Name),
      this.DeclaringType.GetHashCode(),
    ]);
  }

  public Equals(o: any) {
    if (isUnionCaseInfo(o)) {
      return unionCaseEquals(this, o as NUnionCaseInfo);
    } else {
      return false;
    }
  }

  public CompareTo(oo: any) {
    if (!isUnionCaseInfo(oo)) { throw new Error(`cannot compare UnionCaseInfo to ${oo}`); }
    const o = oo as NUnionCaseInfo;
    let c = 0;
    c = compareStrings(this.Name, o.Name); if (c !== 0) { return c; }
    c = this.DeclaringType.CompareTo(o.DeclaringType); if (c !== 0) { return c; }
    return 0;
  }


  public GetFields() {
    return this.Fields;
  }

  public get_Tag() {
    return this.Tag;
  }

  public toPrettyString() {
    const decl = this.DeclaringType.toFullString();
    const fields = this.Fields.map((tup) => tup.Name + ": " + tup.Type.toFullString()).join(" * ");
    return decl + "." + this.Name + " of " + fields;
  }

  public toString() {
    return this.toPrettyString();
  }

}

export type NEnumCase = [string, number];

export class NTypeInfo {
  public static getParameter(i: string) {
    if (NTypeInfo.parameterCache[i]) {
      return NTypeInfo.parameterCache[i];
    } else {
      const p = new NTypeInfo(i, 0, true, [], (_s) => [], null, null);
      this.parameterCache[i] = p;
      return p;
    }
  }

  public static Simple(name: string) {
    return new NTypeInfo(name, 0, false, [], ((_s) => []), null, null);
  }

  private static parameterCache: {[i: string]: NTypeInfo} = {};
  public generics: NTypeInfo[];
  public GenericDeclaration: NTypeInfo | null;
  public DeclaringType: NTypeInfo | null;

  private cachedMembers: NMemberInfo[] | null = null;
  private instantiations: {[i: string]: NTypeInfo} = {};
  private genericMap: {[name: string]: number} = {};

  constructor(
    public fullname: string,
    public genericCount: number,
    public isGenericParameter: boolean,
    _generics: NTypeInfo[],
    public members: (self: NTypeInfo) => NMemberInfo[],
    genericDeclaration: NTypeInfo | null,
    declaringType: NTypeInfo | null,
    public enumCases?: NEnumCase[]) {
      if (!fullname) { throw new Error("cannot declare type without name"); }
      _generics = _generics || [];
      isGenericParameter = isGenericParameter || false;
      genericCount = genericCount || 0;

      const g = _generics.filter((t) => !t.isGenericParameter);
      if (g.length === genericCount) {
        this.generics = g;
        if (genericDeclaration) {
          this.genericMap = genericDeclaration.genericMap;
        }
      } else {
        _generics.forEach((g, i) => {
          this.genericMap[g.get_Name()] = i;
        });
        this.generics = _generics;
      }
      if (this.generics.length !== this.genericCount) { throw new Error(`${this.fullname} contains ${this.genericCount} generic parameters but only ${this.generics.length} given.`); }
      this.GenericDeclaration = genericDeclaration || null;
      this.DeclaringType = declaringType;
    }

    public get_DeclaringType(): NTypeInfo | null {
      return this.DeclaringType;
    }

    public MakeArrayType(): NTypeInfo {
      return array(this);
    }

    public get_IsGenericParameter() {
      return this.isGenericParameter;
    }

    public ResolveGeneric(t: NTypeInfo): NTypeInfo {
      if (t.isGenericParameter) {
        if (t.fullname in this.genericMap) {
          const idx = this.genericMap[t.fullname];
          return this.generics[idx];
        } else {
          return t;
        }
      } else if (t.genericCount > 0) {
        return new NTypeInfo(t.fullname, t.genericCount, false, t.generics.map((ta) => this.ResolveGeneric(ta)), t.members, t.GenericDeclaration, t.DeclaringType);
      } else {
        return t;
      }
    }

    public GetGenericTypeDefinition() {
      if (this.genericCount === 0 || this.get_IsGenericTypeDefinition()) {
        return this;
      } else if (this.GenericDeclaration) {
        return this.GenericDeclaration;
      } else {
        throw new Error(`${this.fullname} does not have a proper generic definition`);
      }
    }

  public MakeGenericType(args: NTypeInfo[]) {
    // args = args.filter((a) => a);
    if (args.length === 0) { return this; }
    if (args.length !== this.genericCount) { throw new Error(`${this.fullname} contains ${this.genericCount} generic parameters but only ${args.length} given.`); }

    const key = args.map((t) => t.toString()).join(", ");
    if (key in this.instantiations) {
      return this.instantiations[key];
    } else {
      const res = new NTypeInfo(this.fullname, this.genericCount, this.isGenericParameter, args, this.members, this, this.DeclaringType);
      this.instantiations[key] = res;
      return res;
    }
  }

  public get_FullName() {
    return this.fullname;
  }
  public get_Namespace() {
    const i = this.fullname.lastIndexOf(".");
    return i === -1 ? "" : this.fullname.substr(0, i);
  }
  public get_Name() {
    const i = this.fullname.lastIndexOf(".");
    return i === -1 ? this.fullname : this.fullname.substr(i + 1);
  }
  public get_IsArray() {
    return this.fullname.endsWith("[]");
  }

  public GetElementType(): NTypeInfo | null {
    return this.get_IsArray() ? this.generics[0] : null;
  }

  public get_IsGenericType() {
    return this.genericCount > 0;
  }
  public get_IsGenericTypeDefinition() {
    if (this.genericCount > 0) {
      const idx = this.generics.findIndex((g) => g.isGenericParameter);
      return idx >= 0;
    } else {
      return false;
    }
  }

  public get_ContainsGenericParameters(): boolean {
    return this.isGenericParameter || (this.genericCount > 0 && (this.generics.length === 0 || (this.generics.findIndex((t) => t.get_ContainsGenericParameters()) >= 0)));
  }

  public GetGenericArguments() {
    if (this.genericCount > 0) {
      if (this.generics.length > 0) {
        return this.generics;
      } else {
        return Array(this.genericCount).map((_, i) => NTypeInfo.getParameter(i.toString()));
      }
    } else {
      return [];
    }
  }

  public get_GenericTypeArguments() {
    return this.GetGenericArguments();
  }

  public GetAllMembers() {
    if (!this.cachedMembers) {
      if (this.members) {
        this.cachedMembers = this.members(this);
      } else {
        this.cachedMembers = [];
      }
    }
    return this.cachedMembers;
  }

  public GetMembers() {
    const m = this.GetAllMembers();
    return m.filter((m) => !(isUnionCaseInfo(m)));
  }

  public GetProperties() {
    const m = this.GetAllMembers();
    return m.filter((m) => isPropertyInfo(m)) as NPropertyInfo[];
  }

  public GetMethods() {
    const m = this.GetAllMembers();
    return m.filter((m) => isMethodInfo(m)) as NMethodInfo[];
  }
  public GetConstructors() {
    const m = this.GetAllMembers();
    return m.filter((m) => isConstructorInfo(m)) as NConstructorInfo[];
  }
  public GetFields() {
    const m = this.GetAllMembers();
    return m.filter((m) => isFieldInfo(m)) as NFieldInfo[];
  }
  public GetConstructor(ts?: NTypeInfo[]) {
    if (ts) {
      return this.GetConstructors().find((ctor) => ctor.ParametersAssignable(ts));
    } else {
      const ctors = this.GetConstructors();
      return ctors.length === 1 ? ctors[0] : null;
    }
  }
  public GetField(name: string) {
    const m = this.GetAllMembers();
    return m.find((m) => isFieldInfo(m) && m.Name === name) as NFieldInfo;
  }

  public GetProperty(name: string) {
      const m = this.GetAllMembers();
      const prop = m.find((m) => isPropertyInfo(m) && m.Name === name) as NPropertyInfo;
      return prop;
  }
  public GetMethod(name: string, types?: NTypeInfo[]) {
      const m = this.GetAllMembers();
      if (types) {
        const meths = m.filter((m) => isMethodInfo(m) && m.Name === name && (m as NMethodInfo).ParametersAssignable(types)) as NMethodInfo[];
        return meths.length === 1 ? meths[0] : null;
      } else {
        const meths = m.filter((m) => isMethodInfo(m) && m.Name === name) as NMethodInfo[];
        return meths.length === 1 ? meths[0] : null;
      }
  }
  public toFullString(): string {
    if (this.isGenericParameter) {
      return "'" + this.fullname;
    } else if (this.genericCount > 0) {
      let name = this.fullname;
      const suffix = "`" + this.genericCount;
      if (name.endsWith(suffix)) {
        name = name.substr(0, name.length - suffix.length);
      }
      const args = this.generics.map((t) => t.toFullString()).join(", ");
      return name + "<" + args + ">";
    } else {
      return this.fullname;
    }
  }

  public toString(): string {
    if (this.genericCount > 0) {
      const suffix = "`" + this.genericCount;
      return this.fullname.endsWith(suffix) ? this.fullname : this.fullname + suffix;
    } else {
      return this.fullname;
    }
  }
  public toPrettyString() {
    const members =
      this
      .GetMembers()
      .filter((m) => !(isMethodInfo(m)) || !(m.Name.startsWith("get_") || m.Name.startsWith("set_")))
      .map((m) => "    " + m.toPrettyString()).join("\n");
    return "type " + this.toFullString() + "=\n" + members;
  }

  public GetHashCode() {
    return stringHash(this.toFullString());
  }

  public Equals(other: NTypeInfo) {
    return equals(this, other);
  }
  public CompareTo(other: NTypeInfo) {
    return compare(this, other);
  }
}

export interface CustomAttribute {
  AttributeType: string;
  AttributeValue: any;
}

const typeCache: { [fullname: string]: NTypeInfo } = {};

export function declareNType(fullname: string, generics: number, members: (self: NTypeInfo, gen: NTypeInfo[]) => NMemberInfo[]): NTypeInfo {
  let gen: NTypeInfo;
  if (fullname in typeCache) {
    gen = typeCache[fullname];
  } else {
    const pars = Array.from({ length: generics }, (_, i) => getGenericParameter("a" + i));

    const mems = members || ((_self, _gen) => []);
    gen = new NTypeInfo(fullname, pars.length, false, pars, (s) => mems(s, pars), null, null);
    typeCache[fullname] = gen;
  }
  return gen;
}

<<<<<<< HEAD
export function getGenericParameter(name: string) {
  return NTypeInfo.getParameter(name);
}

export function getGenerics(t: NTypeInfo): NTypeInfo[] {
  const gen = t.generics || [];
  // const badIdx = gen.findIndex((t) => !t);
  // if (badIdx >= 0) { throw new Error("bad generic arg: " + badIdx); }
  return gen;
}

export function equals(t1: NTypeInfo, t2: NTypeInfo): boolean {
  if (t1 === t2) { return true; } else
  if (t1 == null && t2 != null) { return false; } else
  if (t1 != null && t2 == null) { return false; } else {
    if (t1.fullname === t2.fullname) {
      const g1 = getGenerics(t1);
      const g2 = getGenerics(t2);
      try {
        return equalArraysWith(g1, g2, equals);
      } catch (e) {
        throw new Error(t1.fullname + " g1: " + g1 + " g2: " + g2);
      }
    } else {
      return false;
    }
  }
=======
export function class_type(
    fullname: string,
    generics?: TypeInfo[],
    construct?: Constructor): TypeInfo {
  return new TypeInfo(fullname, generics, construct);
}

export function record_type(
  fullname: string,
  generics: TypeInfo[],
  construct: Constructor,
  fields: () => FieldInfo[]): TypeInfo {
  return new TypeInfo(fullname, generics, construct, fields);
}

export function anonRecord_type(...fields: FieldInfo[]): TypeInfo {
  return new TypeInfo("", undefined, undefined, () => fields);
>>>>>>> 5fd5c474
}

function typesEqual(l: NTypeInfo[], r: NTypeInfo[]) {
  if (l.length === r.length) {
    for (let i = 0; i < l.length; i++) {
      if (!equals(l[i], r[i])) { return false; }
    }
    return true;
  } else {
    return false;
  }
}

<<<<<<< HEAD
export function parameterEquals(l: NParameterInfo, r: NParameterInfo) {
  if (l === r) { return true; } else
  if (l == null && r != null) { return false; } else
  if (l != null && r == null) { return false; } else {
    return l.Name === r.Name && equals(l.ParameterType, r.ParameterType);
  }
}

function parametersEqual(l: NParameterInfo[], r: NParameterInfo[]) {
  if (l.length === r.length) {
    for (let i = 0; i < l.length; i++) {
      if (!parameterEquals(l[i], r[i])) { return false; }
    }
    return true;
  } else {
    return false;
  }
}

export function fieldEquals(l: NFieldInfo, r: NFieldInfo) {
  if (l === r) { return true; } else
  if (l == null && r != null) { return false; } else
  if (l != null && r == null) { return false; } else {
    return l.Name === r.Name && l.IsStatic === r.IsStatic && equals(l.DeclaringType, r.DeclaringType);
  }
}

export function propertyEquals(l: NPropertyInfo, r: NPropertyInfo) {
  if (l === r) { return true; } else
  if (l == null && r != null) { return false; } else
  if (l != null && r == null) { return false; } else {
    return l.Name === r.Name && l.IsFSharp === r.IsFSharp && l.IsStatic === r.IsStatic && equals(l.DeclaringType, r.DeclaringType);
  }
}

export function constructorEquals(l: NConstructorInfo, r: NConstructorInfo) {
  if (l === r) { return true; } else
  if (l == null && r != null) { return false; } else
  if (l != null && r == null) { return false; } else {
    return equals(l.DeclaringType, r.DeclaringType) && parametersEqual(l.Parameters, r.Parameters);
  }
}

export function methodEquals(l: NMethodInfo, r: NMethodInfo) {
  if (l === r) { return true; } else
  if (l == null && r != null) { return false; } else
  if (l != null && r == null) { return false; } else {
    return l.Name === r.Name &&
           l.IsStatic === r.IsStatic &&
           equals(l.DeclaringType, r.DeclaringType) &&
           typesEqual(l.GenericArguments, r.GenericArguments) &&
           parametersEqual(l.Parameters, r.Parameters);
  }
}

export function unionCaseEquals(l: NUnionCaseInfo, r: NUnionCaseInfo) {
  if (l === r) { return true; } else
  if (l == null && r != null) { return false; } else
  if (l != null && r == null) { return false; } else {
    return l.Name === r.Name && equals(l.DeclaringType, r.DeclaringType);
  }
}

export function memberEquals(l: NMemberInfo, r: NMemberInfo) {
  if (l === r) { return true; } else
  if (l == null && r != null) { return false; } else
  if (l != null && r == null) { return false; } else {
    const lk = l.getMemberKind();
    const rk = r.getMemberKind();
    if (lk !== rk) { return false; }

    switch (lk) {
      case NReflKind.Constructor: return constructorEquals(l as NConstructorInfo, r as NConstructorInfo);
      case NReflKind.Method: return methodEquals(l as NMethodInfo, r as NMethodInfo);
      case NReflKind.Field: return fieldEquals(l as NFieldInfo, r as NFieldInfo);
      case NReflKind.Property: return propertyEquals(l as NPropertyInfo, r as NPropertyInfo);
      case NReflKind.UnionCase: return unionCaseEquals(l as NUnionCaseInfo, r as NUnionCaseInfo);
      default: return l === r;
    }
  }
}

export function methodBaseEquals(l: NMemberInfo, r: NMemberInfo) {
  return memberEquals(l, r);
}
=======
export function union_type(
  fullname: string,
  generics: TypeInfo[],
  construct: Constructor,
  cases: () => CaseInfoInput[]): TypeInfo {
  const t: TypeInfo = new TypeInfo(fullname, generics, construct, undefined, () => cases().map((x, i) =>
    typeof x === "string"
        ? new CaseInfo(t, i, x)
        : new CaseInfo(t, i, x[0], x[1])));
  return t;
}

export function tuple_type(...generics: TypeInfo[]): TypeInfo {
  return new TypeInfo("System.Tuple`" + generics.length, generics);
}

export function delegate_type(...generics: TypeInfo[]): TypeInfo {
  return new TypeInfo("System.Func`" + generics.length, generics);
}

export function lambda_type(argType: TypeInfo, returnType: TypeInfo): TypeInfo {
  return new TypeInfo("Microsoft.FSharp.Core.FSharpFunc`2", [argType, returnType]);
}

export function option_type(generic: TypeInfo): TypeInfo {
  return new TypeInfo("Microsoft.FSharp.Core.FSharpOption`1", [generic]);
}

export function list_type(generic: TypeInfo): TypeInfo {
  return new TypeInfo("Microsoft.FSharp.Collections.FSharpList`1", [generic]);
}

export function array_type(generic: TypeInfo): TypeInfo {
  return new TypeInfo(generic.fullname + "[]", [generic]);
}

export function enum_type(fullname: string, underlyingType: TypeInfo, enumCases: EnumCase[]): TypeInfo {
  return new TypeInfo(fullname, [underlyingType], undefined, undefined, undefined, enumCases);
}

export const obj_type: TypeInfo = new TypeInfo("System.Object");
export const unit_type: TypeInfo = new TypeInfo("Microsoft.FSharp.Core.Unit");
export const char_type: TypeInfo = new TypeInfo("System.Char");
export const string_type: TypeInfo = new TypeInfo("System.String");
export const bool_type: TypeInfo = new TypeInfo("System.Boolean");
export const int8_type: TypeInfo = new TypeInfo("System.SByte");
export const uint8_type: TypeInfo = new TypeInfo("System.Byte");
export const int16_type: TypeInfo = new TypeInfo("System.Int16");
export const uint16_type: TypeInfo = new TypeInfo("System.UInt16");
export const int32_type: TypeInfo = new TypeInfo("System.Int32");
export const uint32_type: TypeInfo = new TypeInfo("System.UInt32");
export const float32_type: TypeInfo = new TypeInfo("System.Single");
export const float64_type: TypeInfo = new TypeInfo("System.Double");
export const decimal_type: TypeInfo = new TypeInfo("System.Decimal");
>>>>>>> 5fd5c474

// System.Type is not comparable in .NET, but let's implement this
// in case users want to create a dictionary with types as keys
export function compare(t1: NTypeInfo, t2: NTypeInfo): number {
  if (t1.fullname !== t2.fullname) {
    return t1.fullname < t2.fullname ? -1 : 1;
  } else {
    return compareArraysWith(getGenerics(t1), getGenerics(t2), compare);
  }
}

export function ntype(fullname: string, genericNames?: string[], generics?: NTypeInfo[], members?: (self: NTypeInfo, pars: NTypeInfo[]) => NMemberInfo[], declaringType?: NTypeInfo): NTypeInfo {
  let gen: NTypeInfo;
  generics = generics || [];
  const a = generics.findIndex((t) => !t);
  if (a >= 0) { throw new Error("bad hate occured"); }

  if (fullname in typeCache) {
    gen = typeCache[fullname];
  } else {
    const _members = members || ((_s, _g) => []);
    genericNames = genericNames || [];
    const b = genericNames.findIndex((t) => !t);
    if (b >= 0) { throw new Error("bad hate occured"); }

    const pars = genericNames.map((n) => getGenericParameter(n));
    gen = new NTypeInfo(fullname, pars.length, false, pars, (s) => _members(s, pars), null, declaringType || null);
    typeCache[fullname] = gen;
  }

  if (generics.length > 0) {
    return gen.MakeGenericType(generics);
  } else {
    return gen;
  }
}
function selectMany<TIn, TOut>(input: TIn[], selectListFn: (t: TIn, i: number) => TOut[]): TOut[] {
  return input.reduce((out, inx, idx) => {
    out.push(...selectListFn(inx, idx));
    return out;
  }, new Array<TOut>());
}

export function tuple(...generics: any[]): NTypeInfo {
  if (generics.length === 1) { generics = generics[0] as NTypeInfo[]; }
  if (generics.length === 0) { throw new Error("empty tuple"); }
  const name = "System.Tuple`" + generics.length;
  const gen =
    declareNType(name, generics.length, (self, gen) => selectMany<NTypeInfo, NMemberInfo>(gen, (t, i) => [
      new NPropertyInfo(self, "Item" + i, t, false, false, []),
      new NMethodInfo(self, [], "get_Item" + i, [], t, false, ((a) => a[i]), []),
    ]));
  return gen.MakeGenericType(generics);
}

export function delegate(...generics: NTypeInfo[]): NTypeInfo {
  const name = "System.Func`" + generics.length;
  const gen =
    declareNType(name, generics.length, (self, _gen) => {
      const ret = generics[generics.length - 1];
      const args = generics.slice(0, generics.length - 1).map((t, i) => new NParameterInfo("arg" + i, t));
      return [
        new NMethodInfo(self, [], "Invoke", args, ret, false, ((target, ...args) => target(...args)), []),
      ];
    });
  return gen.MakeGenericType(generics);
}

export function lambda(argType: NTypeInfo, returnType: NTypeInfo): NTypeInfo {
  const name = "Microsoft.FSharp.Core.FSharpFunc`2";
  const gen =
    declareNType(name, 2, (self, gen) => [
      new NMethodInfo(self, [], "Invoke", [new NParameterInfo("arg", gen[0])], gen[1], false, ((target, ...args) => target(...args)), []),
    ]);
  return gen.MakeGenericType([argType, returnType]);
}

export function option(generic: NTypeInfo): NTypeInfo {
  const name = "Microsoft.FSharp.Core.FSharpOption`1";
  const gen =
    declareNType(name, 1, (self, gen) => [
      new NUnionCaseInfo(self, 0, "None", [], [], ((_) => null)),
      new NUnionCaseInfo(self, 1, "Some", [], [["Value", gen[0]]], ((args, ..._rest) => args)),
    ]);
  return gen.MakeGenericType([generic]);
}

export function list(generic: NTypeInfo): NTypeInfo {
  const gen = declareNType("Microsoft.FSharp.Collections.FSharpList`1", 1, (self, gen) => [
    new NPropertyInfo(self, "Head", gen[0], false, false, []),
    new NMethodInfo(self, [], "get_Head", [], gen[0], false, ((l) => l[0]), []),
  ]);
  return gen.MakeGenericType([generic]);
  // return new NTypeInfo("Microsoft.FSharp.Collections.FSharpList`1", 1, false, [generic], (_s) => []);
}

<<<<<<< HEAD
export function array(generic: NTypeInfo): NTypeInfo {
  const gen = declareNType("_[]", 1, (self, _gen) => [
    new NPropertyInfo(self, "Length", int32, false, false, []),
    new NMethodInfo(self, [], "get_Length", [], int32, false, ((l) => l.length), []),
  ]);
  return gen.MakeGenericType([generic]);
  // generic = generic || getGenericParameter("a");
  // return new NTypeInfo(generic.fullname + "[]", 1, false, [generic], (_s) => []);
=======
/**
 * This doesn't replace types for fields (records) or cases (unions)
 * but it should be enough for type comparison purposes
 */
export function getGenericTypeDefinition(t: TypeInfo) {
  return t.generics == null ? t : new TypeInfo(t.fullname, t.generics.map(() => obj_type));
>>>>>>> 5fd5c474
}

export function enumType(fullname: string, underlyingType: NTypeInfo, enumCases: NEnumCase[]): NTypeInfo {
  return new NTypeInfo(fullname, 1, false, [underlyingType], (_) => [], null, null, enumCases);
}

export const obj: NTypeInfo = NTypeInfo.Simple("System.Object");
export const unit: NTypeInfo = NTypeInfo.Simple("Microsoft.FSharp.Core.Unit");
export const char: NTypeInfo = NTypeInfo.Simple("System.Char");
export const string: NTypeInfo = NTypeInfo.Simple("System.String");
export const bool: NTypeInfo = NTypeInfo.Simple("System.Boolean");
export const int8: NTypeInfo = NTypeInfo.Simple("System.SByte");
export const uint8: NTypeInfo = NTypeInfo.Simple("System.Byte");
export const int16: NTypeInfo = NTypeInfo.Simple("System.Int16");
export const uint16: NTypeInfo = NTypeInfo.Simple("System.UInt16");
export const int32: NTypeInfo = NTypeInfo.Simple("System.Int32");
export const uint32: NTypeInfo = NTypeInfo.Simple("System.UInt32");
export const float32: NTypeInfo = NTypeInfo.Simple("System.Single");
export const float64: NTypeInfo = NTypeInfo.Simple("System.Double");
export const decimal: NTypeInfo = NTypeInfo.Simple("System.Decimal");

export function isType(o: any) {
  return o != null && "fullname" in o;
}
export function isMemberInfo(o: any) {
  return o != null && "getMemberKind" in o;
}
export function isMethodBase(o: any) {
  if (isMemberInfo(o)) {
    const k = o.getMemberKind();
    return k === NReflKind.Method || k === NReflKind.Constructor;
  } else {
    return false;
  }
}
export function isMethodInfo(o: any) {
  return o != null && isMemberInfo(o) && o.getMemberKind() === NReflKind.Method;
}
export function isPropertyInfo(o: any) {
  return o != null && isMemberInfo(o) && o.getMemberKind() === NReflKind.Property;
}
export function isUnionCaseInfo(o: any) {
  return o != null && isMemberInfo(o) && o.getMemberKind() === NReflKind.UnionCase;
}
export function isFieldInfo(o: any) {
  return o != null && isMemberInfo(o) && o.getMemberKind() === NReflKind.Field;
}
export function isConstructorInfo(o: any) {
  return o != null && isMemberInfo(o) && o.getMemberKind() === NReflKind.Constructor;
}

export function isEnum(t: NTypeInfo) {
  return t.enumCases != null && t.enumCases.length > 0;
}

export function getEnumUnderlyingType(t: NTypeInfo) {
  return t.generics[0];
}

export function getEnumValues(t: NTypeInfo): number[] {
  if (t.enumCases) {
    return t.enumCases.map((kv) => kv[1]);
  } else {
    throw new Error(`${t.fullname} is not an enum type`);
  }
}

export function getEnumNames(t: NTypeInfo): string[] {
  if (t.enumCases) {
    return t.enumCases.map((kv) => kv[0]);
  } else {
    throw new Error(`${t.fullname} is not an enum type`);
  }
}

function getEnumCase(t: NTypeInfo, v: number | string): NEnumCase {
  if (t.enumCases) {
    if (typeof v === "string") {
      for (const kv of t.enumCases) {
        if (kv[0] === v) {
          return kv;
        }
      }
      throw new Error(`'${v}' was not found in ${t.fullname}`);
    } else {
      for (const kv of t.enumCases) {
        if (kv[1] === v) {
          return kv;
        }
      }
      // .NET returns the number even if it doesn't match any of the cases
      return ["", v];
    }
  } else {
    throw new Error(`${t.fullname} is not an enum type`);
  }
}

export function parseEnum(t: NTypeInfo, str: string): number {
  // TODO: better int parsing here, parseInt ceils floats: "4.8" -> 4
  const value = parseInt(str, 10);
  return getEnumCase(t, isNaN(value) ? str : value)[1];
}

export function tryParseEnum(t: NTypeInfo, str: string): [boolean, number] {
  try {
    const v = parseEnum(t, str);
    return [true, v];
  } catch {
    // supress error
  }
  return [false, NaN];
}

export function getEnumName(t: NTypeInfo, v: number): string {
  return getEnumCase(t, v)[0];
}

export function isEnumDefined(t: NTypeInfo, v: string | number): boolean {
  try {
    const kv = getEnumCase(t, v);
    return kv[0] != null && kv[0] !== "";
  } catch {
    // supress error
  }
  return false;
}

// FSharpType

export function getUnionCases(t: NTypeInfo): NUnionCaseInfo[] {
  const cases = t.GetAllMembers().filter((m) => isUnionCaseInfo(m)) as NUnionCaseInfo[];
  if (cases.length > 0) {
    return cases;
  } else {
    throw new Error(`${t.fullname} is not an F# union type`);
  }
}

export function getRecordElements(t: NTypeInfo): NPropertyInfo[] {
  const fields = t.GetAllMembers().filter((m) => isPropertyInfo(m) && (m as NPropertyInfo).IsFSharp) as NPropertyInfo[];
  if (fields.length > 0) {
    return fields;
  } else {
    throw new Error(`${t.fullname} is not an F# record type`);
  }
}

export function getTupleElements(t: NTypeInfo): NTypeInfo[] {
  if (isTuple(t)) {
    return t.generics;
  } else {
    throw new Error(`${t.fullname} is not a tuple type`);
  }
}

export function getFunctionElements(t: NTypeInfo): [NTypeInfo, NTypeInfo] {
  if (isFunction(t)) {
    const gen = t.generics;
    return [gen[0], gen[1]];
  } else {
    throw new Error(`${t.fullname} is not an F# function type`);
  }
}

export function isUnion(t: any): boolean {
  if (isType(t)) {
    const idx = (t as NTypeInfo).GetAllMembers().findIndex((m) => isUnionCaseInfo(m));
    return idx >= 0;
  } else {
    return t instanceof Union;
  }
}

export function isRecord(t: any): boolean {
  if (isType(t)) {
    const idx = (t as NTypeInfo).GetAllMembers().findIndex((m) => isPropertyInfo(m) && (m as NPropertyInfo).IsFSharp);
    return idx >= 0;
  } else {
    return t instanceof Record;
  }
}

export function isTuple(t: NTypeInfo): boolean {
  return t.fullname.startsWith("System.Tuple");
}

// In .NET this is false for delegates
export function isFunction(t: NTypeInfo): boolean {
  return t.fullname === "Microsoft.FSharp.Core.FSharpFunc`2";
}

// FSharpValue

export function getUnionFields(v: any, t: NTypeInfo): [NUnionCaseInfo, any[]] {
  const cases = getUnionCases(t);
  const case_ = cases[v.tag];
  if (case_ == null) {
    throw new Error(`Cannot find case ${v.name} in union type`);
  }
  return [case_, v.fields];
}

export function getUnionCaseFields(uci: NUnionCaseInfo): NPropertyInfo[] {
  return uci.Fields;
}

export function getRecordFields(v: any): any[] {
  return Object.keys(v).map((k) => v[k]);
}

export function getRecordField(v: any, field: NPropertyInfo): any {
  return v[field.Name];
}

export function anonRecord(...fields: Array<[string, NTypeInfo]>): NTypeInfo {
  const fullName = fields.map((nt) => nt[0] + nt[1].toFullString()).join("_");
  return declareNType(fullName, 0, (self, _) => {
    const mems = fields.map((tt) => new NPropertyInfo(self, tt[0], tt[1], false, true, [], ((target) => target[tt[0]])) as NMemberInfo);

    const pars = fields.map ((tt) => new NParameterInfo(tt[0], tt[1]));

    function makeObj(args: any[]) {
      if (args.length !== fields.length) { throw new Error(`mismatching argument count for anon record ${args.length} expected ${fields.length}`); }
      const res: any = {};
      for (let i = 0; i < fields.length; i++) {
        res[fields[i][0]] = args[i];
      }
      return res;
    }

    const ctor = new NConstructorInfo(self, pars, (args) => makeAnonRecord(makeObj(args)), []);
    mems.push(ctor as NMemberInfo);

    return mems;
  });
}

export function getTupleFields(v: any): any[] {
  return v;
}

export function getTupleField(v: any, i: number): any {
  return v[i];
}

<<<<<<< HEAD
export function makeUnion(uci: NUnionCaseInfo, values: any[]): any {
  return uci.Invoke.apply(null, values);
//   const expectedLength = (uci.fields || []).length;
//   if (values.length !== expectedLength) {
//     throw new Error(`Expected an array of length ${expectedLength} but got ${values.length}`);
//   }
//   return uci.declaringType.constructor != null
//     ? new uci.declaringType.constructor(uci.tag, uci.name, ...values)
//     : {};
=======
export function makeUnion(uci: CaseInfo, values: any[]): any {
  const expectedLength = (uci.fields || []).length;
  if (values.length !== expectedLength) {
    throw new Error(`Expected an array of length ${expectedLength} but got ${values.length}`);
  }
  return uci.declaringType.construct != null
    ? new uci.declaringType.construct(uci.tag, uci.name, ...values)
    : {};
>>>>>>> 5fd5c474
}

export function makeRecord(t: NTypeInfo, values: any[]): any {
  const fields = getRecordElements(t);
  if (fields.length !== values.length) {
    throw new Error(`Expected an array of length ${fields.length} but got ${values.length}`);
  }
<<<<<<< HEAD
  const ctor = t.GetAllMembers().find((m) => isConstructorInfo(m)) as NConstructorInfo;
  return ctor.Invoke(values);
=======
  return t.construct != null
    ? new t.construct(...values)
    : makeAnonRecord(fields.reduce((obj, [key, _t], i) => {
      obj[key] = values[i];
      return obj;
    }, {} as any));
>>>>>>> 5fd5c474
}

export function makeTuple(values: any[], _: NTypeInfo): any {
  return values;
}

<<<<<<< HEAD
=======
export function makeGenericType(t: TypeInfo, generics: TypeInfo[]): TypeInfo {
    return new TypeInfo(
        t.fullname,
        generics,
        t.construct,
        t.fields,
        t.cases);
}

export function createInstance(t: TypeInfo, consArgs?: any[]): any {
    // TODO: Check if consArgs length is same as t.construct?
    // (Arg types can still be different)
    if (typeof t.construct === "function") {
        return new t.construct(...(consArgs ?? []));
    } else {
        throw new Error(`Cannot access constructor of ${t.fullname}`);
    }
}

export function getValue(propertyInfo : PropertyInfo, v : any) : any {
  return v[propertyInfo[0]] ;
}

>>>>>>> 5fd5c474
// Fable.Core.Reflection

function assertUnion(x: any) {
  if (!(x instanceof Union)) {
    throw new Error(`Value is not an F# union type`);
  }
}

export function getCaseTag(x: any): number {
  assertUnion(x);
  return x.tag;
}

export function getCaseName(x: any): string {
  assertUnion(x);
  return x.name;
}

export function getCaseFields(x: any): any[] {
  assertUnion(x);
  return x.fields;
}

export function createMethod(decl: NTypeInfo, name: string, mpars: string[], margs: NTypeInfo[], declaredArgs: NTypeInfo[], ret: NTypeInfo, isStatic: boolean): NMethodInfo {
  const found =
    decl.GetMethods().find((m) =>
      m.Name === name && m.GenericArguments.length === margs.length &&
      m.Parameters.length === declaredArgs.length && m.IsStatic === isStatic &&
      (m.get_IsGenericMethod() ? m.MakeGenericMethod(margs).ParametersAssignable(declaredArgs) : m.ParametersAssignable(declaredArgs)) &&
      equals(m.ReturnType, ret),
    );
  if (found) {
    return found.get_IsGenericMethod() ? found.MakeGenericMethod(margs) : found;
  } else {
    const pp = mpars.map ((n) => getGenericParameter(n));
    const meth = new NMethodInfo(decl, pp, name, declaredArgs.map((a, i) => new NParameterInfo("arg" + i, a)), ret, isStatic, ((_target, _args) => { throw new Error("cannot invoke " + decl.fullname + "." + name); }), []);
    // TODO: Is this necessary? I don't see `createMethod` in use anywhere
    // decl.cachedMembers.push(meth);
    return meth.get_IsGenericMethod() ? meth.MakeGenericMethod(margs) : meth;
  }
}<|MERGE_RESOLUTION|>--- conflicted
+++ resolved
@@ -69,7 +69,6 @@
   public attributes: CustomAttribute[];
 
   constructor(
-<<<<<<< HEAD
     public DeclaringType: NTypeInfo,
     public Name: string,
     att: CustomAttribute[],
@@ -89,14 +88,6 @@
 
   public is(kind: NReflKind) {
     return this.getMemberKind() === kind;
-=======
-    public fullname: string,
-    public generics?: TypeInfo[],
-    public construct?: Constructor,
-    public fields?: () => FieldInfo[],
-    public cases?: () => CaseInfo[],
-    public enumCases?: EnumCase[]) {
->>>>>>> 5fd5c474
   }
 
   public get_Name() { return this.Name; }
@@ -954,7 +945,6 @@
   return gen;
 }
 
-<<<<<<< HEAD
 export function getGenericParameter(name: string) {
   return NTypeInfo.getParameter(name);
 }
@@ -982,25 +972,6 @@
       return false;
     }
   }
-=======
-export function class_type(
-    fullname: string,
-    generics?: TypeInfo[],
-    construct?: Constructor): TypeInfo {
-  return new TypeInfo(fullname, generics, construct);
-}
-
-export function record_type(
-  fullname: string,
-  generics: TypeInfo[],
-  construct: Constructor,
-  fields: () => FieldInfo[]): TypeInfo {
-  return new TypeInfo(fullname, generics, construct, fields);
-}
-
-export function anonRecord_type(...fields: FieldInfo[]): TypeInfo {
-  return new TypeInfo("", undefined, undefined, () => fields);
->>>>>>> 5fd5c474
 }
 
 function typesEqual(l: NTypeInfo[], r: NTypeInfo[]) {
@@ -1014,7 +985,6 @@
   }
 }
 
-<<<<<<< HEAD
 export function parameterEquals(l: NParameterInfo, r: NParameterInfo) {
   if (l === r) { return true; } else
   if (l == null && r != null) { return false; } else
@@ -1100,62 +1070,6 @@
 export function methodBaseEquals(l: NMemberInfo, r: NMemberInfo) {
   return memberEquals(l, r);
 }
-=======
-export function union_type(
-  fullname: string,
-  generics: TypeInfo[],
-  construct: Constructor,
-  cases: () => CaseInfoInput[]): TypeInfo {
-  const t: TypeInfo = new TypeInfo(fullname, generics, construct, undefined, () => cases().map((x, i) =>
-    typeof x === "string"
-        ? new CaseInfo(t, i, x)
-        : new CaseInfo(t, i, x[0], x[1])));
-  return t;
-}
-
-export function tuple_type(...generics: TypeInfo[]): TypeInfo {
-  return new TypeInfo("System.Tuple`" + generics.length, generics);
-}
-
-export function delegate_type(...generics: TypeInfo[]): TypeInfo {
-  return new TypeInfo("System.Func`" + generics.length, generics);
-}
-
-export function lambda_type(argType: TypeInfo, returnType: TypeInfo): TypeInfo {
-  return new TypeInfo("Microsoft.FSharp.Core.FSharpFunc`2", [argType, returnType]);
-}
-
-export function option_type(generic: TypeInfo): TypeInfo {
-  return new TypeInfo("Microsoft.FSharp.Core.FSharpOption`1", [generic]);
-}
-
-export function list_type(generic: TypeInfo): TypeInfo {
-  return new TypeInfo("Microsoft.FSharp.Collections.FSharpList`1", [generic]);
-}
-
-export function array_type(generic: TypeInfo): TypeInfo {
-  return new TypeInfo(generic.fullname + "[]", [generic]);
-}
-
-export function enum_type(fullname: string, underlyingType: TypeInfo, enumCases: EnumCase[]): TypeInfo {
-  return new TypeInfo(fullname, [underlyingType], undefined, undefined, undefined, enumCases);
-}
-
-export const obj_type: TypeInfo = new TypeInfo("System.Object");
-export const unit_type: TypeInfo = new TypeInfo("Microsoft.FSharp.Core.Unit");
-export const char_type: TypeInfo = new TypeInfo("System.Char");
-export const string_type: TypeInfo = new TypeInfo("System.String");
-export const bool_type: TypeInfo = new TypeInfo("System.Boolean");
-export const int8_type: TypeInfo = new TypeInfo("System.SByte");
-export const uint8_type: TypeInfo = new TypeInfo("System.Byte");
-export const int16_type: TypeInfo = new TypeInfo("System.Int16");
-export const uint16_type: TypeInfo = new TypeInfo("System.UInt16");
-export const int32_type: TypeInfo = new TypeInfo("System.Int32");
-export const uint32_type: TypeInfo = new TypeInfo("System.UInt32");
-export const float32_type: TypeInfo = new TypeInfo("System.Single");
-export const float64_type: TypeInfo = new TypeInfo("System.Double");
-export const decimal_type: TypeInfo = new TypeInfo("System.Decimal");
->>>>>>> 5fd5c474
 
 // System.Type is not comparable in .NET, but let's implement this
 // in case users want to create a dictionary with types as keys
@@ -1252,7 +1166,6 @@
   // return new NTypeInfo("Microsoft.FSharp.Collections.FSharpList`1", 1, false, [generic], (_s) => []);
 }
 
-<<<<<<< HEAD
 export function array(generic: NTypeInfo): NTypeInfo {
   const gen = declareNType("_[]", 1, (self, _gen) => [
     new NPropertyInfo(self, "Length", int32, false, false, []),
@@ -1261,14 +1174,6 @@
   return gen.MakeGenericType([generic]);
   // generic = generic || getGenericParameter("a");
   // return new NTypeInfo(generic.fullname + "[]", 1, false, [generic], (_s) => []);
-=======
-/**
- * This doesn't replace types for fields (records) or cases (unions)
- * but it should be enough for type comparison purposes
- */
-export function getGenericTypeDefinition(t: TypeInfo) {
-  return t.generics == null ? t : new TypeInfo(t.fullname, t.generics.map(() => obj_type));
->>>>>>> 5fd5c474
 }
 
 export function enumType(fullname: string, underlyingType: NTypeInfo, enumCases: NEnumCase[]): NTypeInfo {
@@ -1515,26 +1420,8 @@
   return v[i];
 }
 
-<<<<<<< HEAD
 export function makeUnion(uci: NUnionCaseInfo, values: any[]): any {
   return uci.Invoke.apply(null, values);
-//   const expectedLength = (uci.fields || []).length;
-//   if (values.length !== expectedLength) {
-//     throw new Error(`Expected an array of length ${expectedLength} but got ${values.length}`);
-//   }
-//   return uci.declaringType.constructor != null
-//     ? new uci.declaringType.constructor(uci.tag, uci.name, ...values)
-//     : {};
-=======
-export function makeUnion(uci: CaseInfo, values: any[]): any {
-  const expectedLength = (uci.fields || []).length;
-  if (values.length !== expectedLength) {
-    throw new Error(`Expected an array of length ${expectedLength} but got ${values.length}`);
-  }
-  return uci.declaringType.construct != null
-    ? new uci.declaringType.construct(uci.tag, uci.name, ...values)
-    : {};
->>>>>>> 5fd5c474
 }
 
 export function makeRecord(t: NTypeInfo, values: any[]): any {
@@ -1542,49 +1429,14 @@
   if (fields.length !== values.length) {
     throw new Error(`Expected an array of length ${fields.length} but got ${values.length}`);
   }
-<<<<<<< HEAD
   const ctor = t.GetAllMembers().find((m) => isConstructorInfo(m)) as NConstructorInfo;
   return ctor.Invoke(values);
-=======
-  return t.construct != null
-    ? new t.construct(...values)
-    : makeAnonRecord(fields.reduce((obj, [key, _t], i) => {
-      obj[key] = values[i];
-      return obj;
-    }, {} as any));
->>>>>>> 5fd5c474
 }
 
 export function makeTuple(values: any[], _: NTypeInfo): any {
   return values;
 }
 
-<<<<<<< HEAD
-=======
-export function makeGenericType(t: TypeInfo, generics: TypeInfo[]): TypeInfo {
-    return new TypeInfo(
-        t.fullname,
-        generics,
-        t.construct,
-        t.fields,
-        t.cases);
-}
-
-export function createInstance(t: TypeInfo, consArgs?: any[]): any {
-    // TODO: Check if consArgs length is same as t.construct?
-    // (Arg types can still be different)
-    if (typeof t.construct === "function") {
-        return new t.construct(...(consArgs ?? []));
-    } else {
-        throw new Error(`Cannot access constructor of ${t.fullname}`);
-    }
-}
-
-export function getValue(propertyInfo : PropertyInfo, v : any) : any {
-  return v[propertyInfo[0]] ;
-}
-
->>>>>>> 5fd5c474
 // Fable.Core.Reflection
 
 function assertUnion(x: any) {
