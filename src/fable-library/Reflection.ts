<<<<<<< HEAD
import { Record, Union } from "./Types";
import { compareArraysWith, equalArraysWith, stringHash } from "./Util";
=======
import { Record, Union, anonRecord as makeAnonRecord } from "./Types";
import { compareArraysWith, equalArraysWith } from "./Util";
>>>>>>> 1186029b

// tslint:disable: max-line-length

export class NParameterInfo {
  constructor(
    public Name: string,
    public ParameterType: NTypeInfo,
  ) { }

  public toPrettyString() {
    return this.Name + " : " + this.ParameterType.toFullString();
  }

  public toString() {
    return this.ParameterType.toString() + " " + this.Name;
  }

  public get_ParameterType() {
    return this.ParameterType;
  }

  public get_Name() {
    return this.Name;
  }

}

export abstract class NMemberInfo {
  public attributes: CustomAttribute[];

  constructor(
    public DeclaringType: NTypeInfo,
    public Name: string,
    att: CustomAttribute[],
    ) {

      if (!Name) { throw new Error(`cannot declare MemberInfo without a name`); }
      if (!DeclaringType) { throw new Error(`${Name} has no declaring type`); }
      this.attributes = att || [];
  }

  public abstract toPrettyString(): string;
  public get_Name() { return this.Name; }

  public get_DeclaringType() { return this.DeclaringType; }

  public GetCustomAttributes(a: (boolean|NTypeInfo), b?: boolean) {
    if (typeof a === "boolean") {
      return this.attributes.map((att) => att.AttributeValue);
    } else if (a.fullname) {
      return this.attributes.filter((att) => att.AttributeType === a.fullname).map((att) => att.AttributeValue);
    } else {
      return this.attributes.map((att) => att.AttributeValue);
    }
  }
}

export abstract class NMethodBase extends NMemberInfo {
  public Parameters: NParameterInfo[];
  public IsStatic: boolean;

  constructor(
    DeclaringType: NTypeInfo,
    Name: string,
    parameters: NParameterInfo[],
    isStatic: boolean,
    attributes: CustomAttribute[],
  ) {
    super(DeclaringType, Name, attributes);
    parameters = parameters || [];
    this.IsStatic = isStatic || false;
    this.Parameters = parameters.map((t) => t.ParameterType.get_ContainsGenericParameters() ? new NParameterInfo(t.Name, DeclaringType.ResolveGeneric(t.ParameterType)) : t);
  }

  public GetParameters() { return this.Parameters; }

  public get_IsStatic() { return this.IsStatic; }

  public ParametersAssignable(ts: NTypeInfo[]) {
    if (this.Parameters.length === ts.length) {
      const broken =
        this.Parameters.findIndex((p, i) => {
            const d = p.ParameterType;
            const a = ts[i];
            return !(d.isGenericParameter || d.fullname === "System.Object" || equals(d, a));
        });
      return broken < 0;
    } else {
      return false;
    }
  }

}

export class NMethodInfo extends NMethodBase {
  public ReturnType: NTypeInfo;
  public GenericArguments: NTypeInfo[];

  private isGenericDef: boolean;
  private genMap: { [name: string]: number } = {};

  constructor(
    declaringType: NTypeInfo,
    genericArguments: NTypeInfo[],
    name: string,
    parameters: NParameterInfo[],
    returnType: NTypeInfo,
    isStatic: boolean,
    private invoke: (...args: any[]) => any,
    attributes: CustomAttribute[],
    private declaration?: NMethodInfo,
  ) {
    super(declaringType, name, parameters.map((a) => a), isStatic, attributes);

    if (!returnType) { throw new Error(`MethodInfo ${declaringType.toFullString()} ${name} does not have a return type`); }

    genericArguments = genericArguments || [];
    const isDef = genericArguments.findIndex((p) => p.isGenericParameter) >= 0;

    this.GenericArguments = genericArguments;
    this.isGenericDef = isDef;
    if (isDef) {
      genericArguments.forEach((v, i) => {
        this.genMap[v.fullname] = i;
      });
    } else if (declaration) {
      this.genMap = declaration.genMap;
    }
    this.Parameters.forEach((p) => { p.ParameterType = this.ResolveGeneric(p.ParameterType); });
    this.ReturnType = returnType.get_ContainsGenericParameters() ? this.ResolveGeneric(returnType) : returnType;
    if (!this.ReturnType) { throw new Error(`MethodInfo ${declaringType.toFullString()} ${name} does not have a return type`); }

  }

  public ResolveGeneric(t: NTypeInfo): NTypeInfo {
    if (t.isGenericParameter) {
      if (t.fullname in this.genMap) {
        const idx = this.genMap[t.fullname];
        if (idx < 0 || idx > this.GenericArguments.length) {
          throw new Error(`invalid generic index ${idx}`);
        }

        return this.GenericArguments[idx];
      } else {
        return this.DeclaringType.ResolveGeneric(t);
      }
    } else if (t.get_ContainsGenericParameters()) {
      const gen = t.generics.map((t) => this.ResolveGeneric(t));
      return t.MakeGenericType(gen);
      // return new NTypeInfo(t.fullname, t.genericCount, t.isGenericParameter, t.generics.map((t) => this.ResolveType(t)), t.members, t.declaration)
    } else {
      return t;
    }
  }

  public get_IsGenericMethodDefinition() {
    return this.isGenericDef;
  }

  public MakeGenericMethod(types: NTypeInfo[]) {
    return new NMethodInfo(this.DeclaringType, types, this.Name, this.Parameters, this.ReturnType, this.IsStatic, this.invoke, this.attributes, this);
  }

  public get_IsGenericMethod() {  return this.isGenericDef || this.declaration; }

  public GetGenericArguments(): NTypeInfo[] {
    return this.GenericArguments;
  }

  public GetGenericMethodDefinition(): NMethodInfo {
    if (this.declaration) {
      return this.declaration;
    } else {
      return this;
    }
  }

  public get_ReturnType() { return this.ReturnType; }

  public get_ReturnParameter() {
    return new NParameterInfo("Return", this.ReturnType);
  }

  public toPrettyString(): string {
    const args = this.Parameters.map((p) => p.toPrettyString()).join(", ");

    let attPrefix = "";
    const atts = this.GetCustomAttributes(true);
    if (atts.length > 0) {
      attPrefix = "[<" + atts.map((a) => a.toString()).join("; ") + ">] ";
    }
    let prefix = "member ";
    if (this.IsStatic) { prefix = "static " + prefix; }

    return attPrefix + prefix + this.Name + "(" + args + ") : " + this.ReturnType.toFullString();
  }

  public toString() {
    return this.toPrettyString();
  }

  public Invoke(target: any, args: any[]) {
    args = args || [];
    if (!this.IsStatic) {
      if (!target) { throw new Error(`MethodInfo ${this.toPrettyString()} cannot be called without a this argument`); }
      return this.invoke.apply(null, [target, ...args]);
    } else {
      return this.invoke.apply(null, args);
    }
  }
}

export class NConstructorInfo extends NMethodBase {
  constructor(
    declaringType: NTypeInfo,
    parameters: NParameterInfo[],
    private invoke: (...args: any[]) => any,
    attributes: CustomAttribute[],
  ) {
    super(declaringType, ".ctor", parameters, true, attributes);
  }

  public toPrettyString() {
    const args = this.Parameters.map((p) => p.toPrettyString()).join(", ");

    let attPrefix = "";
    const atts = this.GetCustomAttributes(true);
    if (atts.length > 0) {
      attPrefix = "[<" + atts.map((a) => a.toString()).join("; ") + ">] ";
    }

    return attPrefix + "new(" + args + ")";
  }

  public toString() {
    return this.toPrettyString();
  }

  public Invoke(args: any[]) {
    args = args || [];
    return this.invoke.apply(null, args);
  }
}

export class NFieldInfo extends NMemberInfo {
  public Type: NTypeInfo = null;
  constructor(
    declaringType: NTypeInfo,
    name: string,
    type: NTypeInfo,
    public IsStatic: boolean,
    attributes: CustomAttribute[],
    private get?: (t: any) => any,
  ) {
    super(declaringType, name, attributes);

    if (!type) { throw new Error(`FieldInfo ${name} does not have a type`); }

    this.Type = type.get_ContainsGenericParameters() ? this.DeclaringType.ResolveGeneric(type) : type;
  }
  public get_FieldType() { return this.Type; }
  public get_IsStatic() { return this.IsStatic; }

  public toPrettyString() {
    const typ = this.Type.toFullString();
    let prefix = "val ";
    if (this.IsStatic) { prefix = "static " + prefix; }

    let attPrefix = "";
    const atts = this.GetCustomAttributes(true);
    if (atts.length > 0) {
      attPrefix = "[<" + atts.map((a) => a.toString()).join("; ") + ">] ";
    }

    return attPrefix + prefix + this.Name + " : " + typ;
  }

  public GetValue(target: any) {
    if (this.get) {
        return this.get(target);
    } else {
      throw new Error("cannot get field " + this.toPrettyString());
    }
  }

  public toString() {
    return this.toPrettyString();
  }

}

<<<<<<< HEAD
export class NPropertyInfo extends NMemberInfo {
  public Type: NTypeInfo = null;
  constructor(
    DeclaringType: NTypeInfo,
    Name: string,
    type: NTypeInfo,
    public IsStatic: boolean,
    public IsFSharp: boolean,
    attributes: CustomAttribute[],
    private get?: (target: any) => any,
    private set?: (target: any, value: any) => void,
  ) {
    super(DeclaringType, Name, attributes);

    if (!type) { throw new Error(`FieldInfo ${Name} does not have a type`); }

    this.Type = type.get_ContainsGenericParameters() ? DeclaringType.ResolveGeneric(type) : type;
  }
  public get_PropertyType() { return this.Type; }
  public get_IsStatic() { return this.IsStatic; }
  public get_IsFSharp() { return this.IsFSharp; }

  public get_CanRead() {
    return this.get || this.get_GetMethod();
  }
  public get_CanWrite() {
    return this.set || this.get_SetMethod();
  }

  public GetIndexParameters() {
    const m = this.get_GetMethod();
    if (m) { return m.GetParameters(); } else { return []; }
  }

  public get_GetMethod() {
    const getterName = "get_" + this.Name;
    const mems = this.DeclaringType.GetAllMembers();
    const idx = mems.findIndex((m) => m instanceof NMethodInfo && m.Name === getterName);
    if (idx >= 0) { return mems[idx] as NMethodInfo; } else { return null; }
  }

  public get_SetMethod() {
    const getterName = "set_" + this.Name;
    const mems = this.DeclaringType.GetAllMembers();
    const idx = mems.findIndex((m) => m instanceof NMethodInfo && m.Name === getterName);
    if (idx >= 0) { return mems[idx] as NMethodInfo; } else { return null; }
  }

  public GetValue(target: any, index: any[]): any {
    if (this.get) {
      return this.get(target);
    } else if (this.IsFSharp) {
      // TODO: mangled-names????
      if (this.Name in target) {
        return target[this.Name];
      } else {
        throw new Error(`property ${this.Name} not in target`);
      }
    } else {
      const g = this.get_GetMethod();
      if (g === null) { throw new Error(`property ${this.Name} has no GetMethod`); }
      index = index || [];
      return g.Invoke(target, index);
    }
  }

  public SetValue(target: any, value: any, index: any[]) {
    if (this.set) {
      return this.set(target, value);
    } else if (this.IsFSharp) {
      target[this.Name] = value;
    } else {
      index = index || [];
      const s = this.get_SetMethod();
      s.Invoke(target, [...index, value]);
    }
  }

  public toPrettyString() {
    const g = this.get_GetMethod();
    const s = this.get_SetMethod();
    let typ = this.Type.toFullString();
    if (g && g.Parameters.length > 0) {
      const prefix = g.Parameters.map((p) => p.ParameterType.toFullString()).join(" * ");
      typ = prefix + " -> " + typ;
    } else if (s && s.Parameters.length > 0) {
      const prefix = s.Parameters.slice(0, s.Parameters.length - 1).map((p) => p.ParameterType.toFullString()).join(" * ");
      typ = prefix + " -> " + typ;
    }

    let suffix = "";
    if (g && s) {
      suffix = " with get, set";
    } else if (g) {
      suffix = " with get";
    } else if (s) {
      suffix = " with set";
    }

    let prefix = "member ";
    if (this.IsStatic) { prefix = "static " + prefix; }

    let attPrefix = "";
    const atts = this.GetCustomAttributes(true);
    if (atts.length > 0) {
      attPrefix = "[<" + atts.map((a) => a.toString()).join("; ") + ">] ";
    }

    return attPrefix + prefix + this.Name + " : " + typ + suffix;
  }

  public toString() {
    return this.toPrettyString();
  }
=======
export function anonRecord(...fields: FieldInfo[]): TypeInfo {
    return new TypeInfo("", null, null, () => fields);
}

export type CaseInfoInput = string | [string, TypeInfo[]];
>>>>>>> 1186029b

}

export class NUnionCaseInfo extends NMemberInfo {
  public Fields: NPropertyInfo[] = null;

  public constructor(
    DeclaringType: NTypeInfo,
    public Tag: number,
    Name: string,
    Attributes: CustomAttribute[],
    fields: Array<[string, NTypeInfo]>,
    public Invoke: (...args: any[]) => any,
  ) {
    super(DeclaringType, Name, Attributes);

    if (typeof Tag !== "number") { throw new Error(`UnionCase ${Name} does not have a tag`); }

    fields = fields || [];
    this.Fields = fields.map ((tup, i) => {
      const name = tup[0];
      const typ = tup[1].get_ContainsGenericParameters() ? DeclaringType.ResolveGeneric(tup[1]) : tup[1];
      return new NPropertyInfo(DeclaringType, name, typ, false, true, [], (t) => t.fields[i], (t, v) => { t.fields[i] = v; });
      // tup[1].get_ContainsGenericParameters() ? [tup[0], DeclaringType.ResolveGeneric(tup[1])] : tup) as Array<[string, NTypeInfo]>;
    });
  }

  public GetFields() {
    return this.Fields;
  }

  public get_Tag() {
    return this.Tag;
  }

  public toPrettyString() {
    const decl = this.DeclaringType.toFullString();
    const fields = this.Fields.map((tup) => tup.Name + ": " + tup.Type.toFullString()).join(" * ");
    return decl + "." + this.Name + " of " + fields;
  }

  public toString() {
    return this.toPrettyString();
  }

}

export class NTypeInfo {
  public static getParameter(i: string) {
    if (NTypeInfo.parameterCache[i]) {
      return NTypeInfo.parameterCache[i];
    } else {
      const p = new NTypeInfo(i, 0, true, [], (_s) => [], null, null);
      this.parameterCache[i] = p;
      return p;
    }
  }

  public static Simple(name: string) {
    return new NTypeInfo(name, 0, false, [], ((_s) => []), null, null);
  }

  private static parameterCache: {[i: string]: NTypeInfo} = {};
  public generics: NTypeInfo[] = null;
  public GenericDeclaration: NTypeInfo = null;
  public DeclaringType: NTypeInfo = null;
  public mems: NMemberInfo[] = null;

  private instantiations: {[i: string]: NTypeInfo} = {};
  private genericMap: {[name: string]: number} = {};

  constructor(
    public fullname: string,
    public genericCount: number,
    public isGenericParameter: boolean,
    _generics: NTypeInfo[],
    public members: (self: NTypeInfo) => NMemberInfo[],
    genericDeclaration: NTypeInfo,
    declaringType: NTypeInfo) {
      if (!fullname) { throw new Error("cannot declare type without name"); }
      members = members || ((_s) => []);
      _generics = _generics || [];
      isGenericParameter = isGenericParameter || false;
      genericCount = genericCount || 0;

      const g = _generics.filter((t) => !t.isGenericParameter);
      if (g.length === genericCount) {
        this.generics = g;
        if (genericDeclaration) {
          this.genericMap = genericDeclaration.genericMap;
        }
      } else {
        _generics.forEach((g, i) => {
          this.genericMap[g.get_Name()] = i;
        });
        this.generics = _generics;
      }
      if (this.generics.length !== this.genericCount) { throw new Error(`${this.fullname} contains ${this.genericCount} generic parameters but only ${this.generics.length} given.`); }
      this.GenericDeclaration = genericDeclaration || null;
      this.DeclaringType = declaringType;
    }

    public get_DeclaringType(): NTypeInfo {
      return this.DeclaringType;
    }

    public MakeArrayType(): NTypeInfo {
      return array(this);
    }

    public get_IsGenericParameter() {
      return this.isGenericParameter;
    }

    public ResolveGeneric(t: NTypeInfo): NTypeInfo {
      if (t.isGenericParameter) {
        if (t.fullname in this.genericMap) {
          const idx = this.genericMap[t.fullname];
          return this.generics[idx];
        } else {
          return t;
        }
      } else if (t.genericCount > 0) {
        return new NTypeInfo(t.fullname, t.genericCount, false, t.generics.map((ta) => this.ResolveGeneric(ta)), t.members, t.GenericDeclaration, t.DeclaringType);
      } else {
        return t;
      }
    }

    public GetGenericTypeDefinition() {
      if (this.genericCount === 0 || this.get_IsGenericTypeDefinition()) {
        return this;
      } else if (this.GenericDeclaration) {
        return this.GenericDeclaration;
      } else {
        throw new Error(`${this.fullname} does not have a proper generic definition`);
      }
    }

  public MakeGenericType(args: NTypeInfo[]) {
    // args = args.filter((a) => a);
    if (args.length === 0) { return this; }
    if (args.length !== this.genericCount) { throw new Error(`${this.fullname} contains ${this.genericCount} generic parameters but only ${args.length} given.`); }

    const key = args.map((t) => t.toString()).join(", ");
    if (key in this.instantiations) {
      return this.instantiations[key];
    } else {
      const res = new NTypeInfo(this.fullname, this.genericCount, this.isGenericParameter, args, this.members, this, this.DeclaringType);
      this.instantiations[key] = res;
      return res;
    }
  }

  public get_FullName() {
    return this.fullname;
  }
  public get_Namespace() {
    const i = this.fullname.lastIndexOf(".");
    return i === -1 ? "" : this.fullname.substr(0, i);
  }
  public get_Name() {
    const i = this.fullname.lastIndexOf(".");
    return i === -1 ? this.fullname : this.fullname.substr(i + 1);
  }
  public get_IsArray() {
    return this.fullname.endsWith("[]");
  }

  public GetElementType(): NTypeInfo {
    return this.get_IsArray() ? this.generics[0] : null;
  }

  public get_IsGenericType() {
    return this.genericCount > 0;
  }
  public get_IsGenericTypeDefinition() {
    if (this.genericCount > 0) {
      const idx = this.generics.findIndex((g) => g.isGenericParameter);
      return idx >= 0;
    } else {
      return false;
    }
  }

  public get_ContainsGenericParameters(): boolean {
    return this.isGenericParameter || (this.genericCount > 0 && (this.generics.length === 0 || (this.generics.findIndex((t) => t.get_ContainsGenericParameters()) >= 0)));
  }

  public GetGenericArguments() {
    if (this.genericCount > 0) {
      if (this.generics.length > 0) {
        return this.generics;
      } else {
        return Array(this.genericCount).map((_, i) => NTypeInfo.getParameter(i.toString()));
      }
    } else {
      return [];
    }
  }

  public get_GenericTypeArguments() {
    return this.GetGenericArguments();
  }

  public GetAllMembers() {
    if (!this.mems) {
      if (this.members) {
        this.mems = this.members(this);
      } else {
        this.mems = [];
      }
    }
    return this.mems;
  }

  public GetMembers() {
    const m = this.GetAllMembers();
    return m.filter((m) => !(m instanceof NUnionCaseInfo));
  }

  public GetProperties() {
    const m = this.GetAllMembers();
    return m.filter((m) => m instanceof NPropertyInfo) as NPropertyInfo[];
  }

  public GetMethods() {
    const m = this.GetAllMembers();
    return m.filter((m) => m instanceof NMethodInfo) as NMethodInfo[];
  }
  public GetConstructors() {
    const m = this.GetAllMembers();
    return m.filter((m) => m instanceof NConstructorInfo) as NConstructorInfo[];
  }
  public GetFields() {
    const m = this.GetAllMembers();
    return m.filter((m) => m instanceof NFieldInfo) as NFieldInfo[];
  }
  public GetConstructor(ts?: NTypeInfo[]) {
    if (ts) {
      return this.GetConstructors().find((ctor) => ctor.ParametersAssignable(ts));
    } else {
      const ctors = this.GetConstructors();
      return ctors.length === 1 ? ctors[0] : null;
    }
  }
  public GetField(name: string) {
    const m = this.GetAllMembers();
    return m.find((m) => m instanceof NFieldInfo && m.Name === name) as NFieldInfo;
  }

  public GetProperty(name: string) {
      const m = this.GetAllMembers();
      const prop = m.find((m) => m instanceof NPropertyInfo && m.Name === name) as NPropertyInfo;
      return prop;
  }
  public GetMethod(name: string, types?: NTypeInfo[]) {
      const m = this.GetAllMembers();
      if (types) {
        const meths = m.filter((m) => m instanceof NMethodInfo && m.Name === name && m.ParametersAssignable(types)) as NMethodInfo[];
        return meths.length === 1 ? meths[0] : null;
      } else {
        const meths = m.filter((m) => m instanceof NMethodInfo && m.Name === name) as NMethodInfo[];
        return meths.length === 1 ? meths[0] : null;
      }
  }
  public toFullString(): string {
    if (this.isGenericParameter) {
      return "'" + this.fullname;
    } else if (this.genericCount > 0) {
      let name = this.fullname;
      const suffix = "`" + this.genericCount;
      if (name.endsWith(suffix)) {
        name = name.substr(0, name.length - suffix.length);
      }
      const args = this.generics.map((t) => t.toFullString()).join(", ");
      return name + "<" + args + ">";
    } else {
      return this.fullname;
    }
  }

  public toString(): string {
    if (this.genericCount > 0) {
      const suffix = "`" + this.genericCount;
      return this.fullname.endsWith(suffix) ? this.fullname : this.fullname + suffix;
    } else {
      return this.fullname;
    }
  }
  public toPrettyString() {
    const members =
      this
      .GetMembers()
      .filter((m) => !(m instanceof NMethodInfo) || !(m.Name.startsWith("get_") || m.Name.startsWith("set_")))
      .map((m) => "    " + m.toPrettyString()).join("\n");
    return "type " + this.toFullString() + "=\n" + members;
  }

  public GetHashCode() {
    return stringHash(this.toFullString());
  }

  public Equals(other: NTypeInfo) {
    return equals(this, other);
  }
  public CompareTo(other: NTypeInfo) {
    return compare(this, other);
  }
}

export interface CustomAttribute {
  AttributeType: string;
  AttributeValue: any;
}

const typeCache: { [fullname: string]: NTypeInfo } = {};

export function declareNType(fullname: string, generics: number, members: (self: NTypeInfo, gen: NTypeInfo[]) => NMemberInfo[]): NTypeInfo {
  let gen: NTypeInfo = null;
  if (fullname in typeCache) {
    gen = typeCache[fullname];
  } else {
    const pars = Array.from({ length: generics }, (_, i) => getGenericParameter("a" + i));

    const mems = members || ((_self, _gen) => []);
    gen = new NTypeInfo(fullname, pars.length, false, pars, (s) => mems(s, pars), null, null);
    typeCache[fullname] = gen;
  }
  return gen;
}

export function getGenericParameter(name: string) {
  return NTypeInfo.getParameter(name);
}

export function getGenerics(t: NTypeInfo): NTypeInfo[] {
  const gen = t.generics || [];
  // const badIdx = gen.findIndex((t) => !t);
  // if (badIdx >= 0) { throw new Error("bad generic arg: " + badIdx); }
  return gen;
}

export function equals(t1: NTypeInfo, t2: NTypeInfo): boolean {
  if (t1.fullname === t2.fullname) {
    const g1 = getGenerics(t1);
    const g2 = getGenerics(t2);
    try {
      return equalArraysWith(g1, g2, equals);
    } catch (e) {
      throw new Error(t1.fullname + " g1: " + g1 + " g2: " + g2);
    }
  } else {
    return false;
  }
}

// System.Type is not comparable in .NET, but let's implement this
// in case users want to create a dictionary with types as keys
export function compare(t1: NTypeInfo, t2: NTypeInfo): number {
  if (t1.fullname !== t2.fullname) {
    return t1.fullname < t2.fullname ? -1 : 1;
  } else {
    return compareArraysWith(getGenerics(t1), getGenerics(t2), compare);
  }
}

export function ntype(fullname: string, genericNames?: string[], generics?: NTypeInfo[], members?: (self: NTypeInfo, pars: NTypeInfo[]) => NMemberInfo[], declaringType?: NTypeInfo): NTypeInfo {
  let gen: NTypeInfo = null;
  generics = generics || [];
  const a = generics.findIndex((t) => !t);
  if (a >= 0) { throw new Error("bad hate occured"); }

  if (fullname in typeCache) {
    gen = typeCache[fullname];
  } else {
    members = members || ((_s, _g) => []);
    genericNames = genericNames || [];
    declaringType = declaringType || null;
    const b = genericNames.findIndex((t) => !t);
    if (b >= 0) { throw new Error("bad hate occured"); }

    const pars = genericNames.map((n) => getGenericParameter(n));
    gen = new NTypeInfo(fullname, pars.length, false, pars, (s) => members(s, pars), null, declaringType);
    typeCache[fullname] = gen;
  }

  if (generics.length > 0) {
    return gen.MakeGenericType(generics);
  } else {
    return gen;
  }
}
function selectMany<TIn, TOut>(input: TIn[], selectListFn: (t: TIn, i: number) => TOut[]): TOut[] {
  return input.reduce((out, inx, idx) => {
    out.push(...selectListFn(inx, idx));
    return out;
  }, new Array<TOut>());
}

export function tuple(...generics: any[]): NTypeInfo {
  if (generics.length === 1) { generics = generics[0] as NTypeInfo[]; }
  if (generics.length === 0) { throw new Error("empty tuple"); }
  const name = "System.Tuple`" + generics.length;
  const gen =
    declareNType(name, generics.length, (self, gen) => selectMany<NTypeInfo, NMemberInfo>(gen, (t, i) => [
      new NPropertyInfo(self, "Item" + i, t, false, false, []),
      new NMethodInfo(self, [], "get_Item" + i, [], t, false, ((a) => a[i]), []),
    ]));
  return gen.MakeGenericType(generics);
}

export function delegate(...generics: NTypeInfo[]): NTypeInfo {
  const name = "System.Func`" + generics.length;
  const gen =
    declareNType(name, generics.length, (self, _gen) => {
      const ret = generics[generics.length - 1];
      const args = generics.slice(0, generics.length - 1).map((t, i) => new NParameterInfo("arg" + i, t));
      return [
        new NMethodInfo(self, [], "Invoke", args, ret, false, ((target, ...args) => target(...args)), []),
      ];
    });
  return gen.MakeGenericType(generics);
}

export function lambda(argType: NTypeInfo, returnType: NTypeInfo): NTypeInfo {
  const name = "Microsoft.FSharp.Core.FSharpFunc`2";
  const gen =
    declareNType(name, 2, (self, gen) => [
      new NMethodInfo(self, [], "Invoke", [new NParameterInfo("arg", gen[0])], gen[1], false, ((target, ...args) => target(...args)), []),
    ]);
  return gen.MakeGenericType([argType, returnType]);
}

export function option(generic?: NTypeInfo): NTypeInfo {
  const name = "Microsoft.FSharp.Core.FSharpOption`1";
  const gen =
    declareNType(name, 1, (self, gen) => [
      new NUnionCaseInfo(self, 0, "None", [], [], ((_) => null)),
      new NUnionCaseInfo(self, 1, "Some", [], [["Value", gen[0]]], ((args, ...rest) => args)),
    ]);
  return gen.MakeGenericType([generic]);
}

export function list(generic?: NTypeInfo): NTypeInfo {
  const gen = declareNType("Microsoft.FSharp.Collections.FSharpList`1", 1, (self, gen) => [
    new NPropertyInfo(self, "Head", gen[0], false, false, []),
    new NMethodInfo(self, [], "get_Head", [], gen[0], false, ((l) => l[0]), []),
  ]);
  return gen.MakeGenericType([generic]);
  // return new NTypeInfo("Microsoft.FSharp.Collections.FSharpList`1", 1, false, [generic], (_s) => []);
}

export function array(generic?: NTypeInfo): NTypeInfo {
  const gen = declareNType("_[]", 1, (self, gen) => [
    new NPropertyInfo(self, "Length", int32, false, false, []),
    new NMethodInfo(self, [], "get_Length", [], int32, false, ((l) => l.length), []),
  ]);
  return gen.MakeGenericType([generic]);
  // generic = generic || getGenericParameter("a");
  // return new NTypeInfo(generic.fullname + "[]", 1, false, [generic], (_s) => []);
}

export const obj: NTypeInfo = NTypeInfo.Simple("System.Object");
export const unit: NTypeInfo = NTypeInfo.Simple("Microsoft.FSharp.Core.Unit");
export const char: NTypeInfo = NTypeInfo.Simple("System.Char");
export const string: NTypeInfo = NTypeInfo.Simple("System.String");
export const bool: NTypeInfo = NTypeInfo.Simple("System.Boolean");
export const int8: NTypeInfo = NTypeInfo.Simple("System.SByte");
export const uint8: NTypeInfo = NTypeInfo.Simple("System.Byte");
export const int16: NTypeInfo = NTypeInfo.Simple("System.Int16");
export const uint16: NTypeInfo = NTypeInfo.Simple("System.UInt16");
export const int32: NTypeInfo = NTypeInfo.Simple("System.Int32");
export const uint32: NTypeInfo = NTypeInfo.Simple("System.UInt32");
export const float32: NTypeInfo = NTypeInfo.Simple("System.Single");
export const float64: NTypeInfo = NTypeInfo.Simple("System.Double");
export const decimal: NTypeInfo = NTypeInfo.Simple("System.Decimal");

// export function name(info: FieldInfo | CaseInfo | TypeInfo): string {
//   if (Array.isArray(info)) {
//     return info[0];
//   } else if (info instanceof CaseInfo) {
//     return info.name;
//   } else {
//     const i = info.fullname.lastIndexOf(".");
//     return i === -1 ? info.fullname : info.fullname.substr(i + 1);
//   }
// }

// export function fullName(t: TypeInfo): string {
//   const gen = t.generics != null && !isArray(t) ? t.generics : [];
//   if (gen.length > 0) {
//     return t.fullname + "[" + gen.map((x) => fullName(x)).join(",") + "]";
//   } else {
//     return t.fullname;
//   }
// }

// export function namespace(t: TypeInfo) {
//   const i = t.fullname.lastIndexOf(".");
//   return i === -1 ? "" : t.fullname.substr(0, i);
// }

// export function isArray(t: TypeInfo): boolean {
//   return t.fullname.endsWith("[]");
// }

// export function getElementType(t: TypeInfo): TypeInfo {
//   return isArray(t) ? t.generics[0] : null;
// }

// export function isGenericType(t: TypeInfo) {
//   return t.generics != null && t.generics.length > 0;
// }

// /**
//  * This doesn't replace types for fields (records) or cases (unions)
//  * but it should be enough for type comparison purposes
//  */
// export function getGenericTypeDefinition(t: TypeInfo) {
//   return t.generics == null ? t : new TypeInfo(t.fullname, t.generics.map(() => obj));
// }

// FSharpType

export function isType(o: any) {
  return o instanceof NTypeInfo;
}
export function isMemberInfo(o: any) {
  return o instanceof NMemberInfo;
}
export function isMethodBase(o: any) {
  return o instanceof NMethodBase;
}
export function isMethodInfo(o: any) {
  return o instanceof NMethodInfo;
}
export function isPropertyInfo(o: any) {
  return o instanceof NPropertyInfo;
}
export function isUnionCaseInfo(o: any) {
  return o instanceof NUnionCaseInfo;
}
export function isFieldInfo(o: any) {
  return o instanceof NFieldInfo;
}
export function isConstructorInfo(o: any) {
  return o instanceof NConstructorInfo;
}

export function getUnionCases(t: NTypeInfo): NUnionCaseInfo[] {
  const cases = t.GetAllMembers().filter((m) => m instanceof NUnionCaseInfo) as NUnionCaseInfo[];
  if (cases.length > 0) {
    return cases;
  } else {
    throw new Error(`${t.fullname} is not an F# union type`);
  }
}

export function getRecordElements(t: NTypeInfo): NPropertyInfo[] {
  const fields = t.GetAllMembers().filter((m) => m instanceof NPropertyInfo && (m as NPropertyInfo).IsFSharp) as NPropertyInfo[];
  if (fields.length > 0) {
    return fields;
  } else {
    throw new Error(`${t.fullname} is not an F# record type`);
  }
}

export function getTupleElements(t: NTypeInfo): NTypeInfo[] {
  if (isTuple(t)) {
    return t.generics;
  } else {
    throw new Error(`${t.fullname} is not a tuple type`);
  }
}

export function getFunctionElements(t: NTypeInfo): [NTypeInfo, NTypeInfo] {
  if (isFunction(t)) {
    const gen = t.generics;
    return [gen[0], gen[1]];
  } else {
    throw new Error(`${t.fullname} is not an F# function type`);
  }
}

export function isUnion(t: any): boolean {
  if (t instanceof NTypeInfo) {
    const idx = (t as NTypeInfo).GetAllMembers().findIndex((m) => m instanceof NUnionCaseInfo);
    return idx >= 0;
  } else {
    return t instanceof Union;
  }
}

export function isRecord(t: any): boolean {
  if (t instanceof NTypeInfo) {
    const idx = t.GetAllMembers().findIndex((m) => m instanceof NPropertyInfo && (m as NPropertyInfo).IsFSharp);
    return idx >= 0;
  } else {
    return t instanceof Record;
  }
}

export function isTuple(t: NTypeInfo): boolean {
  return t.fullname.startsWith("System.Tuple");
}

// In .NET this is false for delegates
export function isFunction(t: NTypeInfo): boolean {
  return t.fullname === "Microsoft.FSharp.Core.FSharpFunc`2";
}

// FSharpValue

export function getUnionFields(v: any, t: NTypeInfo): [NUnionCaseInfo, any[]] {
  const cases = getUnionCases(t);
  const case_ = cases[v.tag];
  if (case_ == null) {
    throw new Error(`Cannot find case ${v.name} in union type`);
  }
  return [case_, v.fields];
}

export function getUnionCaseFields(uci: NUnionCaseInfo): NPropertyInfo[] {
  return uci.Fields;
}

export function getRecordFields(v: any): any[] {
  return Object.keys(v).map((k) => v[k]);
}

export function getRecordField(v: any, field: NPropertyInfo): any {
  return v[field.Name];
}

export function getTupleFields(v: any): any[] {
  return v;
}

export function getTupleField(v: any, i: number): any {
  return v[i];
}

export function makeUnion(uci: NUnionCaseInfo, values: any[]): any {
  return uci.Invoke.apply(null, values);
  // const expectedLength = (uci.fields || []).length;
  // if (values.length !== expectedLength) {
  //   throw new Error(`Expected an array of length ${expectedLength} but got ${values.length}`);
  // }
  // return new uci.declaringType.constructor(uci.tag, uci.name, ...values);
}

export function makeRecord(t: NTypeInfo, values: any[]): any {
  const fields = getRecordElements(t);
  if (fields.length !== values.length) {
    throw new Error(`Expected an array of length ${fields.length} but got ${values.length}`);
  }
<<<<<<< HEAD
  const ctor = t.GetAllMembers().find((m) => m instanceof NConstructorInfo) as NConstructorInfo;
  return ctor.Invoke(values);
=======
  return t.constructor != null
    ? new t.constructor(...values)
    : makeAnonRecord(fields.reduce((obj, [key,], i) => {
        obj[key] = values[i];
        return obj;
    }, {} as any));
>>>>>>> 1186029b
}

export function makeTuple(values: any[], t: NTypeInfo): any {
  return values;
}

// Fable.Core.Reflection

function assertUnion(x: any) {
  if (!(x instanceof Union)) {
    throw new Error(`Value is not an F# union type`);
  }
}

export function getCaseTag(x: any): number {
  assertUnion(x);
  return x.tag;
}

export function getCaseName(x: any): string {
  assertUnion(x);
  return x.name;
}

export function getCaseFields(x: any): any[] {
  assertUnion(x);
  return x.fields;
}

export function createMethod(decl: NTypeInfo, name: string, mpars: string[], margs: NTypeInfo[], declaredArgs: NTypeInfo[], ret: NTypeInfo, isStatic: boolean): NMethodInfo {
  const found =
    decl.GetMethods().find((m) =>
      m.Name === name && m.GenericArguments.length === margs.length &&
      m.Parameters.length === declaredArgs.length && m.IsStatic === isStatic &&
      (m.get_IsGenericMethod() ? m.MakeGenericMethod(margs).ParametersAssignable(declaredArgs) : m.ParametersAssignable(declaredArgs)) &&
      equals(m.ReturnType, ret)
    );
  if (found) {
    return found.get_IsGenericMethod() ? found.MakeGenericMethod(margs) : found;
  } else {
    const pp = mpars.map ((n) => getGenericParameter(n));
    const meth = new NMethodInfo(decl, pp, name, declaredArgs.map((a, i) => new NParameterInfo("arg" + i, a)), ret, isStatic, ((_) => { throw new Error("cannot invoke " + decl.fullname + "." + name); }), []);
    decl.mems.push(meth);
    return meth.get_IsGenericMethod() ? meth.MakeGenericMethod(margs) : meth;
  }
}<|MERGE_RESOLUTION|>--- conflicted
+++ resolved
@@ -1,10 +1,5 @@
-<<<<<<< HEAD
-import { Record, Union } from "./Types";
+import { anonRecord as makeAnonRecord, Record, Union } from "./Types";
 import { compareArraysWith, equalArraysWith, stringHash } from "./Util";
-=======
-import { Record, Union, anonRecord as makeAnonRecord } from "./Types";
-import { compareArraysWith, equalArraysWith } from "./Util";
->>>>>>> 1186029b
 
 // tslint:disable: max-line-length
 
@@ -296,7 +291,6 @@
 
 }
 
-<<<<<<< HEAD
 export class NPropertyInfo extends NMemberInfo {
   public Type: NTypeInfo = null;
   constructor(
@@ -411,13 +405,6 @@
   public toString() {
     return this.toPrettyString();
   }
-=======
-export function anonRecord(...fields: FieldInfo[]): TypeInfo {
-    return new TypeInfo("", null, null, () => fields);
-}
-
-export type CaseInfoInput = string | [string, TypeInfo[]];
->>>>>>> 1186029b
 
 }
 
@@ -1053,6 +1040,29 @@
   return v[field.Name];
 }
 
+export function anonRecord(...fields: Array<[string, NTypeInfo]>): NTypeInfo {
+  const fullName = fields.map((nt) => nt[0] + nt[1].toFullString()).join("_");
+  return declareNType(fullName, 0, (self, _) => {
+    const mems = fields.map((tt) => new NPropertyInfo(self, tt[0], tt[1], false, true, [], ((target) => target[tt[0]])) as NMemberInfo);
+
+    const pars = fields.map ((tt) => new NParameterInfo(tt[0], tt[1]));
+
+    function makeObj(args: any[]) {
+      if (args.length !== fields.length) { throw new Error(`mismatching argument count for anon record ${args.length} expected ${fields.length}`); }
+      const res: any = {};
+      for (let i = 0; i < fields.length; i++) {
+        res[fields[i][0]] = args[i];
+      }
+      return res;
+    }
+
+    const ctor = new NConstructorInfo(self, pars, (...args) => makeAnonRecord(makeObj(args)), []);
+    mems.push(ctor as NMemberInfo);
+
+    return mems;
+  });
+}
+
 export function getTupleFields(v: any): any[] {
   return v;
 }
@@ -1075,17 +1085,8 @@
   if (fields.length !== values.length) {
     throw new Error(`Expected an array of length ${fields.length} but got ${values.length}`);
   }
-<<<<<<< HEAD
   const ctor = t.GetAllMembers().find((m) => m instanceof NConstructorInfo) as NConstructorInfo;
   return ctor.Invoke(values);
-=======
-  return t.constructor != null
-    ? new t.constructor(...values)
-    : makeAnonRecord(fields.reduce((obj, [key,], i) => {
-        obj[key] = values[i];
-        return obj;
-    }, {} as any));
->>>>>>> 1186029b
 }
 
 export function makeTuple(values: any[], t: NTypeInfo): any {
@@ -1121,7 +1122,7 @@
       m.Name === name && m.GenericArguments.length === margs.length &&
       m.Parameters.length === declaredArgs.length && m.IsStatic === isStatic &&
       (m.get_IsGenericMethod() ? m.MakeGenericMethod(margs).ParametersAssignable(declaredArgs) : m.ParametersAssignable(declaredArgs)) &&
-      equals(m.ReturnType, ret)
+      equals(m.ReturnType, ret),
     );
   if (found) {
     return found.get_IsGenericMethod() ? found.MakeGenericMethod(margs) : found;
